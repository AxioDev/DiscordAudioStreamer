import compression from 'compression';
import express, { type Request, type Response } from 'express';
import helmet from 'helmet';
import minifyHTML from 'express-minify-html-terser';
import fs from 'fs';
import path from 'path';
import type { Server } from 'http';
import { randomUUID } from 'crypto';
import { icons as lucideIcons, type IconNode } from 'lucide';
import { aboutPageContent } from '../content/about';
import type FfmpegTranscoder from '../audio/FfmpegTranscoder';
import type SpeakerTracker from '../services/SpeakerTracker';
import type { Participant, BridgeStatus } from '../services/SpeakerTracker';
import type SseService from '../services/SseService';
import type AnonymousSpeechManager from '../services/AnonymousSpeechManager';
import type { Config } from '../config';
import { WebSocketServer } from 'ws';
import type DiscordAudioBridge from '../discord/DiscordAudioBridge';
import type { DiscordUserIdentity, DiscordTextChannelSummary } from '../discord/DiscordAudioBridge';
import type ShopService from '../services/ShopService';
import { ShopError, type ShopProvider, type PublicProduct } from '../services/ShopService';
import type VoiceActivityRepository from '../services/VoiceActivityRepository';
import ListenerStatsService, {
  type ListenerStatsEntry,
  type ListenerStatsUpdate,
} from '../services/ListenerStatsService';
import BlogService, {
  type BlogListOptions,
  type BlogPostDetail,
  type BlogPostSummary,
} from '../services/BlogService';
import BlogRepository, { type BlogPostRow } from '../services/BlogRepository';
import BlogSubmissionService, { BlogSubmissionError } from '../services/BlogSubmissionService';
import type {
  CommunityPulseSnapshot,
  HypeLeaderboardQueryOptions,
  HypeLeaderboardSortBy,
  HypeLeaderboardSortOrder,
  MemberEngagementCursor,
  MemberEngagementSort,
  UserMessageActivityEntry,
  UserVoiceActivitySegment,
  UserVoicePresenceSegment,
  VoiceTranscriptionCursor,
} from '../services/VoiceActivityRepository';
import HypeLeaderboardService, {
  type HypeLeaderWithTrend,
  type HypeLeaderboardResult,
  type NormalizedHypeLeaderboardQueryOptions,
} from '../services/HypeLeaderboardService';
import SeoRenderer, {
  type AssetManifest,
  type AssetScriptDescriptor,
  type SeoPageMetadata,
} from './SeoRenderer';
import AdminService, { type HiddenMemberRecord } from '../services/AdminService';
import DailyArticleService, { type DailyArticleServiceStatus } from '../services/DailyArticleService';
import type UserPersonaService from '../services/UserPersonaService';
import type { UserPersonaServiceStatus } from '../services/UserPersonaService';
import SitemapLastModStore from './SitemapLastModStore';
import StatisticsService, {
  type CommunityStatisticsSnapshot,
  type StatisticsQueryOptions,
} from '../services/StatisticsService';
import type UserAudioRecorder from '../services/UserAudioRecorder';
import { registerChatRoute } from './routes/chat';

const MESSAGE_CAPTCHA_TTL_MS = 10 * 60 * 1000;
const MESSAGE_COOLDOWN_MS = 60 * 60 * 1000;
const MESSAGE_MAX_LENGTH = 500;

interface StoredCaptchaChallenge {
  answer: number;
  expiresAt: number;
}

interface MessageCaptchaChallenge {
  id: string;
  question: string;
  expiresAt: string;
}

export interface AppServerOptions {
  config: Config;
  transcoder: FfmpegTranscoder;
  speakerTracker: SpeakerTracker;
  sseService: SseService;
  anonymousSpeechManager: AnonymousSpeechManager;
  discordBridge: DiscordAudioBridge;
  shopService: ShopService;
  voiceActivityRepository?: VoiceActivityRepository | null;
  listenerStatsService: ListenerStatsService;
  blogRepository?: BlogRepository | null;
  blogService?: BlogService | null;
  blogSubmissionService?: BlogSubmissionService | null;
  dailyArticleService?: DailyArticleService | null;
  userPersonaService?: UserPersonaService | null;
  adminService: AdminService;
  statisticsService: StatisticsService;
  userAudioRecorder?: UserAudioRecorder | null;
}

type FlushCapableResponse = Response & {
  flushHeaders?: () => void;
  flush?: () => void;
};


interface ProfileSummary {
  rangeDurationMs: number;
  totalPresenceMs: number;
  totalSpeakingMs: number;
  messageCount: number;
  presenceSessions: number;
  speakingSessions: number;
  uniqueActiveDays: string[];
  activeDayCount: number;
  firstPresenceAt: { ms: number; iso: string } | null;
  lastPresenceAt: { ms: number; iso: string } | null;
  firstSpeakingAt: { ms: number; iso: string } | null;
  lastSpeakingAt: { ms: number; iso: string } | null;
  firstMessageAt: { ms: number; iso: string } | null;
  lastMessageAt: { ms: number; iso: string } | null;
  firstActivityAt: { ms: number; iso: string } | null;
  lastActivityAt: { ms: number; iso: string } | null;
}

interface SitemapEntry {
  loc: string;
  lastMod?: string | null;
  changeFreq?: string | null;
  priority?: number | null;
}

interface SitemapComputationContext {
  latestBlogPostDate: string | null;
  latestProfileActivityAt: string | null;
  latestClassementsSnapshot: string | null;
  shopCatalogUpdatedAt: string | null;
}

type TimeoutError = Error & { code?: string; operation?: string; timeoutMs?: number };

interface AppShellRenderOptions {
  status?: number;
  appHtml?: string | null;
  preloadState?: unknown;
}

interface AppRouteDescriptor {
  name: string;
  params?: Record<string, unknown>;
}

interface ListenerStatsBootstrap {
  count: number;
  history: ListenerStatsEntry[];
}

interface AdminBlogPostRecord {
  id: string;
  slug: string;
  title: string;
  excerpt: string | null;
  contentMarkdown: string;
  coverImageUrl: string | null;
  tags: string[];
  seoDescription: string | null;
  publishedAt: string | null;
  updatedAt: string | null;
}

interface AdminListRequestParams {
  page: number;
  perPage: number;
  sortField: string | null;
  sortOrder: 'asc' | 'desc';
  filters: Record<string, unknown>;
}

type AdminHiddenMemberRecord = HiddenMemberRecord & { id: string };

interface HomePulseMetricPresentation {
  id: 'voice' | 'members' | 'messages';
  label: string;
  icon: string;
  iconClass: string;
  valueLabel: string;
  valueAccessibleLabel: string;
  previousLabel: string;
  changeLabel: string;
  changeAccessibleLabel: string;
  percentLabel: string | null;
  trend: 'up' | 'down' | 'steady';
  trendLabel: string;
  trendIcon: string;
  trendAccentClass: string;
  description: string;
}

interface HomePulseData {
  generatedAt: string | null;
  generatedAtLabel: string | null;
  windowMinutes: number;
  windowLabel: string;
  comparisonLabel: string;
  metrics: HomePulseMetricPresentation[];
}

interface HomePageBootstrap {
  listenerCount: number;
  latestPosts: Array<{
    title: string;
    slug: string;
    excerpt: string | null;
    date: string | null;
  }>;
  speakers: Array<{
    id: string;
    displayName: string;
    avatarUrl: string | null;
    isSpeaking: boolean;
    lastSpokeAt: string | null;
  }>;
  pulse?: HomePulseData | null;
}

interface BlogPageBootstrap {
  posts?: BlogPostSummary[];
  availableTags?: string[];
  selectedTags?: string[];
  activePost?: BlogPostDetail | null;
}

interface ClassementLeaderBootstrap {
  userId: string;
  displayName: string | null;
  username: string | null;
  rank: number;
  absoluteRank: number | null;
  avatar: string | null;
  avatarUrl: string | null;
  profileAvatar: string | null;
  activityScore: number;
  arrivalEffect: number;
  departureEffect: number;
  schScoreNorm: number;
  retentionMinutes: number;
  sessions: number;
  positionTrend: {
    movement: string;
    delta: number | null;
    comparedAt: string | null;
  } | null;
}

interface ClassementsPageBootstrap {
  query: {
    search: string;
    sortBy: HypeLeaderboardSortBy;
    sortOrder: HypeLeaderboardSortOrder;
    period: string;
  };
  leaders: ClassementLeaderBootstrap[];
  snapshot: { bucketStart: string | null; comparedTo: string | null } | null;
}

interface ShopPageBootstrap {
  products: PublicProduct[];
}

interface StatisticsPageBootstrap {
  snapshot: CommunityStatisticsSnapshot;
}

interface SalonsPageBootstrap {
  channels: DiscordTextChannelSummary[];
  refreshedAt: string | null;
}

interface MembersApiRecentMessage {
  messageId: string;
  channelId: string | null;
  guildId: string | null;
  content: string | null;
  timestamp: string;
  timestampMs: number;
}

interface MembersApiEntry {
  id: string;
  displayName: string;
  username: string | null;
  nickname: string | null;
  avatarUrl: string | null;
  joinedAt: string | null;
  lastSeenAt: string | null;
  lastActivityAt: string | null;
  roles: Array<{ id: string; name: string }>;
  isBot: boolean;
  voiceMinutes: number;
  messageCount: number;
  recentMessages: MembersApiRecentMessage[];
}

interface MembersApiResponse {
  members: MembersApiEntry[];
  nextCursor: string | null;
  hasMore: boolean;
}

interface AppPreloadState {
  route?: AppRouteDescriptor;
  participants?: Participant[];
  listenerStats?: ListenerStatsBootstrap;
  pages?: {
    home?: HomePageBootstrap;
    blog?: BlogPageBootstrap;
    classements?: ClassementsPageBootstrap;
    shop?: ShopPageBootstrap;
    statistiques?: StatisticsPageBootstrap;
    salons?: SalonsPageBootstrap;
  };
  bridgeStatus?: BridgeStatus;
}

export default class AppServer {
  private static readonly hypeLeaderboardCacheTtlMs = 24 * 60 * 60 * 1000;

  private static readonly textChannelCacheTtlMs = 7 * 24 * 60 * 60 * 1000;

  private static readonly memberListCacheTtlMs = 24 * 60 * 60 * 1000;

  private static readonly memberListCacheControlHeaderValue =
    'public, max-age=86400, s-maxage=86400, immutable';

  private static readonly sitemapQueryTimeoutMs = 5000;

  private static readonly hypeLeaderboardPrewarmSorts: readonly HypeLeaderboardSortBy[] = [
    'schScoreNorm',
    'arrivalEffect',
    'departureEffect',
    'activityScore',
    'displayName',
  ];

  private static readonly hypeLeaderboardPrewarmPeriods: readonly (number | null)[] = [
    null,
    7,
    30,
    90,
    365,
  ];

  private static readonly hypeLeaderboardPrewarmOrders: readonly HypeLeaderboardSortOrder[] = ['desc', 'asc'];

  private readonly config: Config;

  private readonly transcoder: FfmpegTranscoder;

  private readonly speakerTracker: SpeakerTracker;

  private readonly sseService: SseService;

  private readonly anonymousSpeechManager: AnonymousSpeechManager;

  private readonly discordBridge: DiscordAudioBridge;

  private readonly app = express();

  private readonly canonicalUrl: URL;

  private readonly legacyDomains: Set<string>;

  private httpServer: Server | null = null;

  private wsServer: WebSocketServer | null = null;

  private readonly shopService: ShopService;

  private readonly voiceActivityRepository: VoiceActivityRepository | null;

  private readonly hypeLeaderboardTtlMs = AppServer.hypeLeaderboardCacheTtlMs;

  private readonly hypeLeaderboardCache = new Map<string, { result: HypeLeaderboardResult; expiresAt: number }>();

  private readonly hypeLeaderboardPromise = new Map<string, Promise<HypeLeaderboardResult>>();

  private readonly hypeLeaderboardService: HypeLeaderboardService | null;

  private hypeLeaderboardPrewarmPromise: Promise<void> | null = null;

  private readonly listenerStatsService: ListenerStatsService;

  private readonly streamListenersByIp = new Map<string, number>();

  private readonly unsubscribeListenerStats: (() => void) | null;

  private readonly memberListCache = new Map<string, { payload: MembersApiResponse; expiresAt: number }>();

  private readonly messageCaptchaStore = new Map<string, StoredCaptchaChallenge>();

  private readonly messageSubmissionLog = new Map<string, number>();

  private readonly privacyRequestLog = new Map<string, number>();

  private readonly blogService: BlogService;

  private readonly blogRepository: BlogRepository | null;

  private readonly blogSubmissionService: BlogSubmissionService;

  private readonly seoRenderer: SeoRenderer;

  private textChannelCache:
    | { channels: DiscordTextChannelSummary[]; fetchedAt: number; expiresAt: number }
    | null = null;

  private textChannelPromise:
    | Promise<{ channels: DiscordTextChannelSummary[]; fetchedAt: number }>
    | null = null;

  private readonly dailyArticleService: DailyArticleService | null;

  private readonly userPersonaService: UserPersonaService | null;

  private readonly adminService: AdminService;

  private readonly adminCredentials: { username: string; password: string } | null;

  private readonly secretArticleTrigger: { path: string; password: string } | null;

  private readonly serverBootTimestamp: string;

  private readonly sitemapLastModStore: SitemapLastModStore;

  private readonly statisticsService: StatisticsService;

  private readonly userAudioRecorder: UserAudioRecorder | null;

  constructor({
    config,
    transcoder,
    speakerTracker,
    sseService,
    anonymousSpeechManager,
    discordBridge,
    shopService,
    voiceActivityRepository = null,
    listenerStatsService,
    blogRepository = null,
    blogService = null,
    blogSubmissionService = null,
    dailyArticleService = null,
    userPersonaService = null,
    adminService,
    statisticsService,
    userAudioRecorder = null,
  }: AppServerOptions) {
    this.config = config;
    this.transcoder = transcoder;
    this.speakerTracker = speakerTracker;
    this.sseService = sseService;
    this.anonymousSpeechManager = anonymousSpeechManager;
    this.discordBridge = discordBridge;
    this.shopService = shopService;
    this.voiceActivityRepository = voiceActivityRepository;
    this.dailyArticleService = dailyArticleService ?? null;
    this.userPersonaService = userPersonaService ?? null;
    this.adminService = adminService;
    this.statisticsService = statisticsService;
    this.userAudioRecorder = userAudioRecorder ?? null;
    this.canonicalUrl = (() => {
      try {
        return new URL(this.config.publicBaseUrl);
      } catch (error) {
        return new URL('https://libre-antenne.com/');
      }
    })();
    const canonicalHostname = this.canonicalUrl.hostname.toLowerCase();
    this.legacyDomains = new Set(
      ['libre-antenne.xyz', 'www.libre-antenne.xyz']
        .map((domain) => domain.toLowerCase())
        .filter((domain) => domain.length > 0 && domain !== canonicalHostname),
    );
    const adminUsername = this.config.admin?.username ?? null;
    const adminPassword = this.config.admin?.password ?? null;
    this.adminCredentials =
      adminUsername && adminPassword
        ? { username: adminUsername, password: adminPassword }
        : null;
    const secretArticlePath = this.config.secretArticleTrigger?.path ?? null;
    const secretArticlePassword = this.config.secretArticleTrigger?.password ?? null;
    this.secretArticleTrigger =
      secretArticlePath && secretArticlePassword
        ? { path: secretArticlePath, password: secretArticlePassword }
        : null;
    this.serverBootTimestamp = new Date().toISOString();
    this.sitemapLastModStore = new SitemapLastModStore(
      path.resolve(__dirname, '..', '..', 'content', 'cache', 'sitemap-lastmod.json'),
    );
    this.hypeLeaderboardService = voiceActivityRepository
      ? new HypeLeaderboardService({
          repository: voiceActivityRepository,
          snapshotIntervalMs: AppServer.hypeLeaderboardCacheTtlMs,
          precomputeSorts: AppServer.hypeLeaderboardSortableColumns,
          identityProvider: (userId) => this.discordBridge.fetchUserIdentity(userId),
        })
      : null;
    this.listenerStatsService = listenerStatsService;
    this.unsubscribeListenerStats = this.listenerStatsService.onUpdate((update) =>
      this.handleListenerStatsUpdate(update),
    );

    this.blogRepository =
      blogRepository ??
      (config.database?.url
        ? new BlogRepository({
            url: config.database.url,
            ssl: config.database.ssl,
            debug: config.database.logQueries,
          })
        : null);

    this.blogService =
      blogService ??
      new BlogService({
        postsDirectory: path.resolve(__dirname, '..', '..', 'content', 'blog'),
        repository: this.blogRepository,
      });

    this.blogSubmissionService =
      blogSubmissionService ??
      new BlogSubmissionService({
        repository: this.blogRepository,
        blogService: this.blogService,
      });

    void this.blogSubmissionService.initialize().catch((error) => {
      console.error('Failed to initialize blog submission service', error);
    });

    if (this.hypeLeaderboardService) {
      void this.hypeLeaderboardService
        .start()
        .then(() => this.prewarmHypeLeaderboardCache())
        .catch((error) => {
          console.error('Failed to initialize hype leaderboard precomputation', error);
        });
    }

    const defaultSocialImageUrl = new URL('/icons/icon-512.png', this.config.publicBaseUrl).toString();
    this.seoRenderer = new SeoRenderer({
      templatePath: path.resolve(__dirname, '..', '..', 'public', 'index.html'),
      baseUrl: this.config.publicBaseUrl,
      siteName: this.config.siteName,
      defaultLocale: this.config.siteLocale,
      defaultLanguage: this.config.siteLanguage,
      defaultRobots: 'index,follow,max-snippet:-1,max-image-preview:large,max-video-preview:-1',
      defaultTwitterSite: this.config.twitterSite ?? null,
      defaultTwitterCreator: this.config.twitterCreator ?? null,
      defaultImages: [
        {
          url: defaultSocialImageUrl,
          alt: 'Illustration du direct communautaire Libre Antenne',
          type: 'image/png',
          width: 512,
          height: 512,
        },
      ],
      defaultStructuredData: [
        {
          '@context': 'https://schema.org',
          '@type': 'BroadcastService',
          name: this.config.siteName,
          description:
            "Flux audio communautaire en direct diffusé depuis Discord, libre d'accès et sans filtre.",
          url: this.config.publicBaseUrl,
          areaServed: 'FR',
          inLanguage: this.config.siteLanguage,
          provider: {
            '@type': 'Organization',
            name: this.config.siteName,
            url: this.config.publicBaseUrl,
          },
          broadcastDisplayName: 'Libre Antenne – Direct Discord',
          broadcastFrequency: 'Streaming en ligne',
          sameAs: ['https://discord.com/', 'https://twitter.com/libreantenne'],
        },
      ],
    });

    const assetManifestPath = path.resolve(__dirname, '..', '..', 'public', 'assets', 'manifest.json');
    const assetManifest = this.loadAssetManifest(assetManifestPath);
    if (!assetManifest) {
      console.warn(`Asset manifest not found or invalid at ${assetManifestPath}.`);
    }
    this.seoRenderer.updateAssetManifest(assetManifest);

    void this.blogService.initialize().catch((error) => {
      console.error('Failed to initialize blog service', error);
    });

    this.configureMiddleware();
    this.registerRoutes();
  }

  private handleListenerStatsUpdate(update: ListenerStatsUpdate | null): void {
    if (!update) {
      return;
    }

    this.sseService.broadcast('listeners', {
      count: update.count,
      timestamp: update.entry.timestamp,
      reason: update.reason,
      delta: update.delta,
      entry: update.entry,
      inserted: update.inserted,
    });
  }

  private parseTimestamp(value: unknown): Date | null {
    if (value instanceof Date) {
      return Number.isNaN(value.getTime()) ? null : value;
    }

    if (typeof value === 'number' && Number.isFinite(value)) {
      const candidate = new Date(value);
      return Number.isNaN(candidate.getTime()) ? null : candidate;
    }

    if (typeof value === 'string') {
      const trimmed = value.trim();
      if (!trimmed) {
        return null;
      }

      const numeric = Number(trimmed);
      if (Number.isFinite(numeric)) {
        const fromNumber = new Date(numeric);
        if (!Number.isNaN(fromNumber.getTime())) {
          return fromNumber;
        }
      }

      const fromString = new Date(trimmed);
      if (!Number.isNaN(fromString.getTime())) {
        return fromString;
      }
    }

    return null;
  }

  private buildRecordingDownloadName(userId: string, fileName: string): string {
    const normalizedUserId = typeof userId === 'string' && userId.trim().length > 0 ? userId.trim() : 'membre';
    const parsed = path.parse(typeof fileName === 'string' && fileName.trim().length > 0 ? fileName : 'enregistrement.wav');
    const base = `${normalizedUserId}-${parsed.name || 'enregistrement'}`;
    const sanitizedBase = base
      .normalize('NFKD')
      .replace(/[\u0300-\u036f]/g, '')
      .replace(/[^a-zA-Z0-9._-]+/g, '_')
      .replace(/_+/g, '_')
      .replace(/^_+/, '')
      .replace(/_+$/, '');
    const safeBase = sanitizedBase.length > 0 ? sanitizedBase : 'enregistrement';
    const extension = parsed.ext && parsed.ext.length <= 10 ? parsed.ext.toLowerCase() : '.wav';
    const normalizedExtension = extension.startsWith('.') ? extension : `.${extension}`;
    return `${safeBase}${normalizedExtension}`;
  }

  private getRecordingContentType(fileName: string): string {
    if (typeof fileName !== 'string') {
      return 'audio/wav';
    }
    const lower = fileName.toLowerCase();
    if (lower.endsWith('.mp3')) {
      return 'audio/mpeg';
    }
    if (lower.endsWith('.ogg')) {
      return 'audio/ogg';
    }
    return 'audio/wav';
  }

  private parseVoiceTranscriptionCursor(value: unknown): VoiceTranscriptionCursor | null {
    if (typeof value !== 'string') {
      return null;
    }

    const trimmed = value.trim();
    if (!trimmed) {
      return null;
    }

    const parts = trimmed.split(':');
    if (parts.length !== 2) {
      return null;
    }

    const [timestampPart, idPart] = parts;
    const timestampMs = Number(timestampPart);
    const idValue = Number(idPart);

    if (!Number.isFinite(timestampMs) || !Number.isFinite(idValue)) {
      return null;
    }

    const timestamp = new Date(Math.floor(timestampMs));
    if (Number.isNaN(timestamp.getTime())) {
      return null;
    }

    return { timestamp, id: Math.floor(idValue) };
  }

  private serializeVoiceTranscriptionCursor(cursor: VoiceTranscriptionCursor | null): string | null {
    if (!cursor) {
      return null;
    }

    const timestamp = cursor.timestamp instanceof Date ? cursor.timestamp : new Date(cursor.timestamp);
    const timestampMs = timestamp.getTime();
    const idValue = Number(cursor.id);

    if (!Number.isFinite(timestampMs) || Number.isNaN(timestampMs) || !Number.isFinite(idValue)) {
      return null;
    }

    return `${Math.floor(timestampMs)}:${Math.floor(idValue)}`;
  }

  private parseBlogListOptions(query: Request['query']): BlogListOptions {
    const options: BlogListOptions = {};

    const rawSearch = this.extractString(query?.search);
    if (rawSearch) {
      options.search = rawSearch;
    }

    const tags = this.extractStringArray(query?.tag ?? query?.tags);
    if (tags.length > 0) {
      options.tags = tags;
    }

    const rawSort = this.extractString(query?.sort ?? query?.sortBy);
    if (rawSort) {
      if (rawSort === 'title') {
        options.sortBy = 'title';
      } else if (rawSort === 'date' || rawSort === 'recent' || rawSort === 'published_at') {
        options.sortBy = 'date';
      }
    }

    const rawOrder = this.extractString(query?.order ?? query?.sortOrder);
    if (rawOrder === 'asc' || rawOrder === 'desc') {
      options.sortOrder = rawOrder;
    }

    const rawLimit = this.extractString(query?.limit ?? query?.pageSize ?? query?.perPage);
    if (rawLimit) {
      const numericLimit = Number(rawLimit);
      if (Number.isFinite(numericLimit) && numericLimit > 0) {
        options.limit = Math.floor(numericLimit);
      }
    }

    return options;
  }

  private parseStatisticsQuery(query: Request['query']): StatisticsQueryOptions {
    const source = (query && typeof query === 'object' ? query : {}) as Record<string, unknown>;

    const extractString = (value: unknown): string | null => {
      if (Array.isArray(value)) {
        for (const entry of value) {
          const candidate = extractString(entry);
          if (candidate) {
            return candidate;
          }
        }
        return null;
      }
      if (typeof value === 'string') {
        const trimmed = value.trim();
        return trimmed.length > 0 ? trimmed : null;
      }
      if (typeof value === 'number' && Number.isFinite(value)) {
        return String(value);
      }
      return null;
    };

    const extractStringArray = (value: unknown): string[] => {
      const result: string[] = [];
      const visit = (input: unknown): void => {
        if (Array.isArray(input)) {
          for (const item of input) {
            visit(item);
          }
          return;
        }
        if (typeof input === 'string') {
          input
            .split(/[;,]/)
            .map((segment) => segment.trim())
            .filter((segment) => segment.length > 0)
            .forEach((segment) => {
              if (!result.includes(segment)) {
                result.push(segment);
              }
            });
        }
      };
      visit(value);
      return result;
    };

    const parseDate = (value: string | null): Date | null => {
      if (!value) {
        return null;
      }
      const parsed = new Date(value);
      return Number.isNaN(parsed.getTime()) ? null : parsed;
    };

    const parseNumber = (value: string | null): number | null => {
      if (!value) {
        return null;
      }
      const numeric = Number(value);
      return Number.isFinite(numeric) ? numeric : null;
    };

    const parseBoolean = (value: string | null): boolean | null => {
      if (!value) {
        return null;
      }
      const normalized = value.trim().toLowerCase();
      if (['true', '1', 'yes', 'on', 'vrai'].includes(normalized)) {
        return true;
      }
      if (['false', '0', 'no', 'off', 'faux'].includes(normalized)) {
        return false;
      }
      return null;
    };

    const sinceRaw = extractString(source.since ?? source.from ?? source.start);
    const untilRaw = extractString(source.until ?? source.to ?? source.end);
    const granularity = extractString(source.granularity ?? source.range ?? source.interval ?? source.bucket);

    const activityTypes = extractStringArray(source.activity ?? source.activities ?? source.type ?? source.types);
    const channelIds = extractStringArray(source.channel ?? source.channelId ?? source.channels);
    const retentionValues = extractStringArray(source.retention ?? source.retentionDays ?? source.retention_window);
    const retentionWindows = retentionValues
      .map((value) => Number(value))
      .filter((value) => Number.isFinite(value) && value > 0);

    const limitTopMembers = parseNumber(extractString(source.limitTop ?? source.top ?? source.limit));
    const limitChannels = parseNumber(
      extractString(source.limitChannels ?? source.channelsLimit ?? source.limitChannelsTop),
    );

    const includeHeatmap = parseBoolean(extractString(source.heatmap ?? source.includeHeatmap));
    const includeHypeHistory = parseBoolean(
      extractString(source.hype ?? source.includeHype ?? source.hypeHistory),
    );

    const userSearch = extractString(source.userSearch ?? source.searchUser ?? source.search);
    const userId = extractString(source.userId ?? source.member ?? source.user);

    const options: StatisticsQueryOptions = {
      since: parseDate(sinceRaw),
      until: parseDate(untilRaw),
      granularity: granularity ?? undefined,
      activityTypes: activityTypes.length > 0 ? activityTypes : undefined,
      channelIds: channelIds.length > 0 ? channelIds : undefined,
      userId: userId ?? undefined,
      retentionWindowDays: retentionWindows.length > 0 ? retentionWindows : undefined,
      userSearch: userSearch ?? undefined,
    };

    if (Number.isFinite(limitTopMembers)) {
      options.limitTopMembers = limitTopMembers ?? undefined;
    }
    if (Number.isFinite(limitChannels)) {
      options.limitChannels = limitChannels ?? undefined;
    }
    if (includeHeatmap !== null) {
      options.includeHeatmap = includeHeatmap;
    }
    if (includeHypeHistory !== null) {
      options.includeHypeHistory = includeHypeHistory;
    }

    return options;
  }

  private extractString(value: unknown): string | null {
    if (typeof value !== 'string') {
      return null;
    }
    const trimmed = value.trim();
    return trimmed.length > 0 ? trimmed : null;
  }

  private extractStringArray(value: unknown): string[] {
    if (Array.isArray(value)) {
      return value
        .map((entry) => (typeof entry === 'string' ? entry.trim() : ''))
        .filter((entry) => entry.length > 0);
    }

    if (typeof value === 'string') {
      const trimmed = value.trim();
      if (!trimmed) {
        return [];
      }
      if (trimmed.includes(',')) {
        return trimmed
          .split(',')
          .map((entry) => entry.trim())
          .filter((entry) => entry.length > 0);
      }
      return [trimmed];
    }

    return [];
  }

  private normalizeMemberSearchQuery(value: string | null | undefined): string {
    if (!value) {
      return '';
    }

    const trimmed = value.trim();
    if (trimmed.length === 0) {
      return '';
    }

    const mentionMatch = trimmed.match(/^<@!?([0-9]+)>$/);
    if (mentionMatch && mentionMatch[1]) {
      return mentionMatch[1];
    }

    let normalized = trimmed.replace(/^<@!?/, '').replace(/>$/, '');
    normalized = normalized.replace(/^@+/, '');

    if (normalized.startsWith('#')) {
      normalized = normalized.slice(1);
    }

    const hashIndex = normalized.indexOf('#');
    if (hashIndex > -1) {
      const prefix = normalized.slice(0, hashIndex);
      const suffix = normalized.slice(hashIndex + 1);
      if (prefix && /^[0-9]+$/.test(suffix)) {
        normalized = prefix;
      }
    }

    const digitsOnly = normalized.replace(/\s+/g, '');
    if (digitsOnly.length > 0 && /^[0-9]+$/.test(digitsOnly)) {
      return digitsOnly;
    }

    return normalized.trim();
  }

  private setClientNoCache(res: Response): void {
    res.setHeader('Cache-Control', 'no-store, no-cache, must-revalidate');
    res.setHeader('Pragma', 'no-cache');
    res.setHeader('Expires', '0');
  }

  private respondWithAppShell(
    res: Response,
    metadata: SeoPageMetadata,
    statusOrOptions: number | AppShellRenderOptions = 200,
  ): void {
    try {
      const options = typeof statusOrOptions === 'number' ? { status: statusOrOptions } : statusOrOptions ?? {};
      const preloadState: AppPreloadState | undefined = {
        ...(options.preloadState ?? {}),
        bridgeStatus: this.speakerTracker.getBridgeStatus(),
      };
      const html = this.seoRenderer.render(metadata, {
        appHtml: options.appHtml ?? null,
        preloadState,
      });
      const status = options.status ?? 200;
      res.status(status);
      res.setHeader('Content-Type', 'text/html; charset=utf-8');
      res.send(html);
    } catch (error) {
      console.error('Failed to render SEO page', error);
      res.status(500).sendFile(path.resolve(__dirname, '..', '..', 'public', 'index.html'));
    }
  }

  private toAbsoluteUrl(pathname: string): string {
    try {
      return new URL(pathname, this.config.publicBaseUrl).toString();
    } catch (error) {
      return this.config.publicBaseUrl;
    }
  }

  private toAbsoluteMediaUrl(rawUrl: string | null | undefined): string | null {
    if (!rawUrl) {
      return null;
    }

    const trimmed = rawUrl.trim();
    if (!trimmed) {
      return null;
    }

    if (/^data:/i.test(trimmed)) {
      return trimmed;
    }

    if (/^https?:\/\//i.test(trimmed)) {
      return trimmed;
    }

    if (trimmed.startsWith('//')) {
      return `https:${trimmed}`;
    }

    if (trimmed.startsWith('/')) {
      return this.toAbsoluteUrl(trimmed);
    }

    return this.toAbsoluteUrl(`/${trimmed.replace(/^\/+/, '')}`);
  }

  private formatDuration(ms: number): string {
    if (!Number.isFinite(ms) || ms <= 0) {
      return '0 min';
    }
    const totalMinutes = Math.floor(ms / 60000);
    const parts: string[] = [];
    if (totalMinutes >= 60) {
      const hours = Math.floor(totalMinutes / 60);
      parts.push(`${hours} h`);
      const minutes = totalMinutes % 60;
      if (minutes > 0) {
        parts.push(`${minutes} min`);
      }
    } else if (totalMinutes > 0) {
      parts.push(`${totalMinutes} min`);
    }
    if (parts.length === 0) {
      const seconds = Math.max(1, Math.floor(ms / 1000));
      parts.push(`${seconds} s`);
    }
    return parts.join(' ');
  }

  private getRandomInt(min: number, max: number): number {
    const minValue = Math.ceil(min);
    const maxValue = Math.floor(max);
    if (maxValue <= minValue) {
      return minValue;
    }
    return Math.floor(Math.random() * (maxValue - minValue + 1)) + minValue;
  }

  private cleanupExpiredMessageCaptchas(now = Date.now()): void {
    for (const [id, challenge] of this.messageCaptchaStore.entries()) {
      if (!challenge || challenge.expiresAt <= now) {
        this.messageCaptchaStore.delete(id);
      }
    }
  }

  private cleanupExpiredMessageSubmissions(now = Date.now()): void {
    for (const [key, timestamp] of this.messageSubmissionLog.entries()) {
      if (timestamp + MESSAGE_COOLDOWN_MS <= now) {
        this.messageSubmissionLog.delete(key);
      }
    }
  }

  private cleanupExpiredPrivacyRequests(now = Date.now()): void {
    for (const [key, timestamp] of this.privacyRequestLog.entries()) {
      if (timestamp + MESSAGE_COOLDOWN_MS <= now) {
        this.privacyRequestLog.delete(key);
      }
    }
  }

  private createMessageCaptchaChallenge(): MessageCaptchaChallenge {
    this.cleanupExpiredMessageCaptchas();

    const first = this.getRandomInt(2, 9);
    const second = this.getRandomInt(2, 9);
    const answer = first + second;
    const expiresAt = Date.now() + MESSAGE_CAPTCHA_TTL_MS;

    let id: string;
    try {
      id = randomUUID();
    } catch (error) {
      id = `${Date.now().toString(36)}-${Math.random().toString(36).slice(2, 10)}`;
    }

    this.messageCaptchaStore.set(id, { answer, expiresAt });

    return {
      id,
      question: `Combien font ${first} + ${second} ?`,
      expiresAt: new Date(expiresAt).toISOString(),
    } satisfies MessageCaptchaChallenge;
  }

  private verifyMessageCaptcha(challengeId: string, answer: unknown): boolean {
    if (!challengeId) {
      return false;
    }

    this.cleanupExpiredMessageCaptchas();

    const stored = this.messageCaptchaStore.get(challengeId);
    if (!stored) {
      return false;
    }

    this.messageCaptchaStore.delete(challengeId);

    const numericAnswer = typeof answer === 'number'
      ? answer
      : Number.parseInt(String(answer ?? '').trim(), 10);

    if (!Number.isFinite(numericAnswer)) {
      return false;
    }

    return numericAnswer === stored.answer;
  }

  private getPrivacyDeletionOptions(): Array<{
    id: 'private' | 'radio';
    label: string;
    description: string;
    channelId: string;
  }> {
    const deletionConfig = this.config.privacy?.deletionRequest ?? { privateChannelId: undefined, radioChannelId: undefined };

    const options: Array<{
      id: 'private' | 'radio';
      label: string;
      description: string;
      channelId: string;
    }> = [];

    if (deletionConfig.privateChannelId) {
      options.push({
        id: 'private',
        label: 'Message privé',
        description: 'Transmission discrète à l’équipe de modération.',
        channelId: deletionConfig.privateChannelId,
      });
    }

    if (deletionConfig.radioChannelId) {
      options.push({
        id: 'radio',
        label: 'Message dans la radio',
        description: 'Annonce publique adressée au salon de la radio.',
        channelId: deletionConfig.radioChannelId,
      });
    }

    return options;
  }

  private combineKeywords(...sources: Array<string | string[] | null | undefined>): string[] {
    const set = new Set<string>();
    for (const source of sources) {
      if (!source) {
        continue;
      }
      if (Array.isArray(source)) {
        for (const entry of source) {
          if (typeof entry === 'string') {
            const trimmed = entry.trim();
            if (trimmed) {
              set.add(trimmed);
            }
          }
        }
        continue;
      }
      if (typeof source === 'string') {
        const trimmed = source.trim();
        if (!trimmed) {
          continue;
        }
        if (trimmed.includes(',')) {
          trimmed
            .split(',')
            .map((entry) => entry.trim())
            .filter((entry) => entry.length > 0)
            .forEach((entry) => set.add(entry));
        } else {
          set.add(trimmed);
        }
      }
    }
    return Array.from(set.values());
  }

  private getStaticSitemapDescriptors(): Array<{
    path: string;
    changeFreq?: SitemapEntry['changeFreq'];
    priority?: SitemapEntry['priority'];
  }> {
    return [
      { path: '/', changeFreq: 'daily', priority: 1 },
      { path: '/membres', changeFreq: 'daily', priority: 0.8 },
      { path: '/members', changeFreq: 'daily', priority: 0.8 },
      { path: '/boutique', changeFreq: 'weekly', priority: 0.6 },
      { path: '/statistiques', changeFreq: 'hourly', priority: 0.75 },
      { path: '/classements', changeFreq: 'hourly', priority: 0.7 },
      { path: '/blog', changeFreq: 'daily', priority: 0.7 },
      { path: '/blog/publier', changeFreq: 'monthly', priority: 0.5 },
      { path: '/about', changeFreq: 'monthly', priority: 0.5 },
      { path: '/cgu', changeFreq: 'yearly', priority: 0.4 },
<<<<<<< HEAD
      { path: '/cgv-vente', changeFreq: 'yearly', priority: 0.35 },
=======
      { path: '/mentions-legales', changeFreq: 'yearly', priority: 0.3 },
>>>>>>> 1c2cad7c
      { path: '/salons', changeFreq: 'hourly', priority: 0.65 },
    ];
  }

  private async buildSitemapEntries(): Promise<SitemapEntry[]> {
    const context = await this.buildSitemapContext();
    const entries: SitemapEntry[] = this.getStaticSitemapDescriptors().map((descriptor) => {
      const lastMod = this.formatSitemapDate(this.getStaticPageLastMod(descriptor.path, context));
      return {
        loc: this.toAbsoluteUrl(descriptor.path),
        changeFreq: descriptor.changeFreq,
        priority: descriptor.priority,
        lastMod,
      } satisfies SitemapEntry;
    });

    const blogEntries = await this.buildBlogSitemapEntries();
    for (const entry of blogEntries) {
      entries.push(entry);
    }

    const profileEntries = await this.buildProfileSitemapEntries();
    for (const entry of profileEntries) {
      entries.push(entry);
    }

    await this.sitemapLastModStore.flush();

    return entries;
  }

  private async buildSitemapContext(): Promise<SitemapComputationContext> {
    const [latestBlogPostDate, latestProfileActivityAt, latestClassementsSnapshot] = await Promise.all([
      this.resolveLatestBlogPostDate(),
      this.resolveLatestProfileActivityAt(),
      this.resolveLatestClassementsSnapshot(),
    ]);

    const shopCatalogUpdatedAt = this.shopService.getCatalogUpdatedAt();

    return {
      latestBlogPostDate: this.formatSitemapDate(latestBlogPostDate),
      latestProfileActivityAt: this.formatSitemapDate(latestProfileActivityAt),
      latestClassementsSnapshot: this.formatSitemapDate(latestClassementsSnapshot),
      shopCatalogUpdatedAt: this.formatSitemapDate(shopCatalogUpdatedAt),
    };
  }

  private async resolveLatestBlogPostDate(): Promise<string | null> {
    try {
      const { posts } = await this.blogService.listPosts({ limit: 1, sortBy: 'date', sortOrder: 'desc' });
      if (!posts || posts.length === 0) {
        return null;
      }
      const [latest] = posts;
      return latest?.updatedAt ?? latest?.date ?? null;
    } catch (error) {
      console.warn('Failed to resolve latest blog post date for sitemap', error);
      return null;
    }
  }

  private async resolveLatestProfileActivityAt(): Promise<string | null> {
    if (!this.voiceActivityRepository) {
      return null;
    }

    try {
      const activeUsers = await this.withTimeout(
        this.voiceActivityRepository.listActiveUsers({ limit: 1 }),
        AppServer.sitemapQueryTimeoutMs,
        'voice-activity:list-active-users(latest)',
      );
      const latest = activeUsers?.[0]?.lastActivityAt;
      return latest instanceof Date ? latest.toISOString() : null;
    } catch (error) {
      if (this.isTimeoutError(error)) {
        console.warn(
          'Timed out while resolving latest member activity for sitemap after %dms',
          AppServer.sitemapQueryTimeoutMs,
        );
      } else {
        console.warn('Failed to resolve latest member activity for sitemap', error);
      }
      return null;
    }
  }

  private async resolveLatestClassementsSnapshot(): Promise<string | null> {
    const service = this.hypeLeaderboardService;
    if (!service) {
      return null;
    }

    try {
      const defaultOptions = service.getDefaultOptions();
      const options: NormalizedHypeLeaderboardQueryOptions = {
        ...defaultOptions,
        limit: 1,
      };
      const result = await this.withTimeout(
        this.getCachedHypeLeaders(options),
        AppServer.sitemapQueryTimeoutMs,
        'hype-leaderboard:snapshot',
      );
      return result.snapshot?.bucketStart?.toISOString?.() ?? null;
    } catch (error) {
      if (this.isTimeoutError(error)) {
        console.warn(
          'Timed out while resolving hype leaderboard snapshot for sitemap after %dms',
          AppServer.sitemapQueryTimeoutMs,
        );
      } else {
        console.warn('Failed to resolve hype leaderboard snapshot for sitemap', error);
      }
      return null;
    }
  }

  private getStaticPageLastMod(path: string, context: SitemapComputationContext): string | null {
    const candidates: Array<string | null> = (() => {
      switch (path) {
        case '/':
          return [
            context.latestBlogPostDate,
            context.latestClassementsSnapshot,
            context.latestProfileActivityAt,
            context.shopCatalogUpdatedAt,
          ];
        case '/membres':
        case '/members':
          return [context.latestProfileActivityAt];
        case '/boutique':
          return [context.shopCatalogUpdatedAt, context.latestClassementsSnapshot];
        case '/classements':
          return [context.latestClassementsSnapshot];
        case '/blog':
        case '/blog/publier':
          return [context.latestBlogPostDate];
        case '/salons':
          return [context.latestProfileActivityAt];
        case '/about':
        case '/cgu':
<<<<<<< HEAD
          return [];
        case '/cgv-vente':
          return [context.shopCatalogUpdatedAt];
=======
        case '/mentions-legales':
>>>>>>> 1c2cad7c
        default:
          return [];
      }
    })();

    const latest = this.pickLatestTimestamp(candidates);
    if (latest) {
      this.sitemapLastModStore.update(path, latest);
      return latest;
    }

    const persisted = this.sitemapLastModStore.get(path);
    if (persisted) {
      return persisted;
    }

    this.sitemapLastModStore.update(path, this.serverBootTimestamp);
    return this.serverBootTimestamp;
  }

  private pickLatestTimestamp(values: Array<string | null | undefined>): string | null {
    let latestMs = Number.NEGATIVE_INFINITY;

    for (const value of values) {
      if (!value) {
        continue;
      }
      const parsed = new Date(value);
      if (Number.isNaN(parsed.getTime())) {
        continue;
      }
      const time = parsed.getTime();
      if (time > latestMs) {
        latestMs = time;
      }
    }

    if (!Number.isFinite(latestMs) || latestMs === Number.NEGATIVE_INFINITY) {
      return null;
    }

    return new Date(latestMs).toISOString();
  }

  private async buildBlogSitemapEntries(): Promise<SitemapEntry[]> {
    try {
      const { posts } = await this.blogService.listPosts({
        limit: 500,
        sortBy: 'date',
        sortOrder: 'desc',
      });

      return posts
        .filter((post) => typeof post?.slug === 'string' && post.slug.trim().length > 0)
        .map((post) => {
          const slug = post.slug.trim();
          const lastMod = this.formatSitemapDate(post.updatedAt ?? post.date);
          return {
            loc: this.toAbsoluteUrl(`/blog/${slug}`),
            lastMod,
            changeFreq: 'monthly',
            priority: 0.6,
          } satisfies SitemapEntry;
        });
    } catch (error) {
      console.error('Failed to list blog posts for sitemap', error);
      return [];
    }
  }

  private async buildProfileSitemapEntries(): Promise<SitemapEntry[]> {
    if (!this.voiceActivityRepository) {
      return [];
    }

    try {
      const [activeUsers, hiddenIds] = await Promise.all([
        this.withTimeout(
          this.voiceActivityRepository.listActiveUsers({ limit: 200 }),
          AppServer.sitemapQueryTimeoutMs,
          'voice-activity:list-active-users(sitemap)',
        ),
        this.adminService.getHiddenMemberIds(),
      ]);

      return activeUsers
        .filter((entry) => entry && typeof entry.userId === 'string' && !hiddenIds.has(entry.userId))
        .map((entry) => ({
          loc: this.toAbsoluteUrl(`/profil/${encodeURIComponent(entry.userId)}`),
          lastMod: entry.lastActivityAt ? this.formatSitemapDate(entry.lastActivityAt.toISOString()) : null,
          changeFreq: 'weekly',
          priority: 0.5,
        }));
    } catch (error) {
      if (this.isTimeoutError(error)) {
        console.warn(
          'Timed out while building profile sitemap entries after %dms',
          AppServer.sitemapQueryTimeoutMs,
        );
      } else {
        console.error('Failed to build profile sitemap entries', error);
      }
      return [];
    }
  }

  private formatSitemapDate(value: string | null | undefined): string | null {
    if (!value) {
      return null;
    }
    const parsed = new Date(value);
    if (Number.isNaN(parsed.getTime())) {
      return null;
    }
    return parsed.toISOString();
  }

  private withTimeout<T>(promise: Promise<T>, timeoutMs: number, operation: string): Promise<T> {
    let timer: NodeJS.Timeout | null = null;
    return new Promise<T>((resolve, reject) => {
      timer = setTimeout(() => {
        timer = null;
        const timeoutError = new Error(
          `Timeout after ${timeoutMs}ms while waiting for ${operation}`,
        ) as TimeoutError;
        timeoutError.name = 'TimeoutError';
        timeoutError.code = 'ETIMEOUT';
        timeoutError.operation = operation;
        timeoutError.timeoutMs = timeoutMs;
        reject(timeoutError);
      }, timeoutMs);

      promise
        .then((value) => {
          if (timer) {
            clearTimeout(timer);
            timer = null;
          }
          resolve(value);
        })
        .catch((error) => {
          if (timer) {
            clearTimeout(timer);
            timer = null;
          }
          reject(error);
        });
    });
  }

  private isTimeoutError(error: unknown): error is TimeoutError {
    if (!error || typeof error !== 'object') {
      return false;
    }
    const candidate = error as TimeoutError;
    return candidate.code === 'ETIMEOUT' || candidate.name === 'TimeoutError';
  }

  private renderSitemap(entries: SitemapEntry[]): string {
    const lines: string[] = [];
    lines.push('<?xml version="1.0" encoding="UTF-8"?>');
    lines.push('<urlset xmlns="http://www.sitemaps.org/schemas/sitemap/0.9">');
    for (const entry of entries) {
      if (!entry || typeof entry.loc !== 'string' || entry.loc.length === 0) {
        continue;
      }
      lines.push('  <url>');
      lines.push(`    <loc>${this.escapeXml(entry.loc)}</loc>`);
      if (entry.lastMod) {
        lines.push(`    <lastmod>${this.escapeXml(entry.lastMod)}</lastmod>`);
      }
      if (entry.changeFreq) {
        lines.push(`    <changefreq>${this.escapeXml(entry.changeFreq)}</changefreq>`);
      }
      if (typeof entry.priority === 'number' && Number.isFinite(entry.priority)) {
        const priority = Math.min(Math.max(entry.priority, 0), 1).toFixed(1);
        lines.push(`    <priority>${priority}</priority>`);
      }
      lines.push('  </url>');
    }
    lines.push('</urlset>');
    return lines.join('\n');
  }

  private parseAdminListRequest(req: Request): AdminListRequestParams {
    const extractSingle = (value: unknown): string | null => {
      if (Array.isArray(value)) {
        return value.length > 0 ? extractSingle(value[0]) : null;
      }
      if (typeof value === 'string') {
        const trimmed = value.trim();
        return trimmed.length > 0 ? trimmed : null;
      }
      if (typeof value === 'number' && Number.isFinite(value)) {
        return String(value);
      }
      return null;
    };

    const rawPage = extractSingle(req.query?.page);
    const parsedPage = rawPage ? Number.parseInt(rawPage, 10) : NaN;
    const page = Number.isFinite(parsedPage) && parsedPage > 0 ? parsedPage : 1;

    const rawPerPage = extractSingle(req.query?.perPage);
    const parsedPerPage = rawPerPage ? Number.parseInt(rawPerPage, 10) : NaN;
    const perPage = Math.min(Math.max(Number.isFinite(parsedPerPage) && parsedPerPage > 0 ? parsedPerPage : 25, 1), 100);

    const rawSort = extractSingle(req.query?.sort);
    const sortField = rawSort && rawSort.length > 0 ? rawSort : null;

    const rawOrder = extractSingle(req.query?.order);
    const normalizedOrder = rawOrder ? rawOrder.toLowerCase() : null;
    const sortOrder = normalizedOrder === 'asc' ? 'asc' : 'desc';

    const rawFilter = extractSingle(req.query?.filter);
    let filters: Record<string, unknown> = {};
    if (rawFilter) {
      try {
        const parsed = JSON.parse(rawFilter);
        if (parsed && typeof parsed === 'object' && !Array.isArray(parsed)) {
          filters = parsed as Record<string, unknown>;
        }
      } catch (error) {
        console.warn('Failed to parse admin filter query', error);
      }
    }

    return { page, perPage, sortField, sortOrder, filters };
  }

  private extractAdminSearchFilter(filters: Record<string, unknown>): string | null {
    const candidates = ['q', 'query', 'search'];
    for (const key of candidates) {
      const value = filters?.[key];
      if (typeof value === 'string') {
        const trimmed = value.trim();
        if (trimmed.length > 0) {
          return trimmed;
        }
      }
    }
    return null;
  }

  private extractAdminTagsFilter(filters: Record<string, unknown>): string[] | null {
    const raw = filters?.tags;
    if (!raw) {
      return null;
    }

    const normalize = (value: unknown): string | null => {
      if (typeof value !== 'string') {
        return null;
      }
      const trimmed = value.trim();
      return trimmed.length > 0 ? trimmed : null;
    };

    if (Array.isArray(raw)) {
      const tags = raw.map((entry) => normalize(entry)).filter((entry): entry is string => Boolean(entry));
      return tags.length > 0 ? tags : null;
    }

    if (typeof raw === 'string') {
      const tags = raw
        .split(',')
        .map((entry) => entry.trim())
        .filter((entry) => entry.length > 0);
      return tags.length > 0 ? tags : null;
    }

    return null;
  }

  private extractAdminOnlyPublishedFilter(filters: Record<string, unknown>): boolean {
    const raw = filters?.onlyPublished;
    if (typeof raw === 'boolean') {
      return raw;
    }
    if (typeof raw === 'string') {
      const normalized = raw.trim().toLowerCase();
      return normalized === 'true' || normalized === '1';
    }
    return false;
  }

  private parseAdminBlogPostInput(
    raw: unknown,
    options: { slugFallback?: string | null; allowSlugOverride?: boolean } = {},
  ): {
    ok: true;
    data: {
      slug: string;
      title: string;
      excerpt: string | null;
      contentMarkdown: string;
      coverImageUrl: string | null;
      tags: string[];
      seoDescription: string | null;
      publishedAt: Date;
      updatedAt: Date;
    };
  } | {
    ok: false;
    status: number;
    error: string;
    message: string;
  } {
    const body = (raw && typeof raw === 'object') ? (raw as Record<string, unknown>) : {};

    const slugSource =
      options.allowSlugOverride && typeof body.slug === 'string'
        ? body.slug
        : typeof body.slug === 'string' && options.slugFallback == null
          ? body.slug
          : options.slugFallback ?? (typeof body.slug === 'string' ? body.slug : null);

    const slug = this.normalizeSlug(slugSource);
    if (!slug) {
      return {
        ok: false,
        status: 400,
        error: 'SLUG_REQUIRED',
        message: 'Un slug valide est requis pour cet article.',
      };
    }

    const title = typeof body.title === 'string' ? body.title.trim() : '';
    if (!title) {
      return {
        ok: false,
        status: 400,
        error: 'TITLE_REQUIRED',
        message: "Le titre de l’article est obligatoire.",
      };
    }

    const contentMarkdown = typeof body.contentMarkdown === 'string' ? body.contentMarkdown : '';
    if (!contentMarkdown || contentMarkdown.trim().length === 0) {
      return {
        ok: false,
        status: 400,
        error: 'CONTENT_REQUIRED',
        message: "Le contenu de l’article est obligatoire.",
      };
    }

    const excerpt = typeof body.excerpt === 'string' ? body.excerpt.trim() : null;
    const coverImageUrl = typeof body.coverImageUrl === 'string' ? body.coverImageUrl.trim() || null : null;
    const seoDescription = typeof body.seoDescription === 'string' ? body.seoDescription.trim() || null : null;
    const tags = this.normalizeAdminTags(body.tags);
    const publishedAt = this.parseDateInput(body.publishedAt) ?? new Date();
    const updatedAt = this.parseDateInput(body.updatedAt) ?? new Date();

    return {
      ok: true,
      data: {
        slug,
        title,
        excerpt,
        contentMarkdown,
        coverImageUrl,
        tags,
        seoDescription,
        publishedAt,
        updatedAt,
      },
    };
  }

  private normalizeAdminTags(input: unknown): string[] {
    if (!input) {
      return [];
    }
    if (Array.isArray(input)) {
      return input
        .map((entry) => (typeof entry === 'string' ? entry.trim() : ''))
        .filter((entry) => entry.length > 0);
    }
    if (typeof input === 'string') {
      return input
        .split(',')
        .map((entry) => entry.trim())
        .filter((entry) => entry.length > 0);
    }
    return [];
  }

  private parseDateInput(value: unknown): Date | null {
    if (value instanceof Date && !Number.isNaN(value.getTime())) {
      return value;
    }

    if (typeof value === 'number' && Number.isFinite(value)) {
      const fromNumber = new Date(value);
      return Number.isNaN(fromNumber.getTime()) ? null : fromNumber;
    }

    if (typeof value === 'string') {
      const trimmed = value.trim();
      if (!trimmed) {
        return null;
      }
      const numeric = Number(trimmed);
      if (Number.isFinite(numeric)) {
        const fromNumeric = new Date(numeric);
        if (!Number.isNaN(fromNumeric.getTime())) {
          return fromNumeric;
        }
      }
      const fromString = new Date(trimmed);
      return Number.isNaN(fromString.getTime()) ? null : fromString;
    }

    return null;
  }

  private normalizeSlug(value: string | null | undefined): string | null {
    if (typeof value !== 'string') {
      return null;
    }
    const trimmed = value.trim();
    if (!trimmed) {
      return null;
    }
    const lowered = trimmed.toLowerCase().replace(/\s+/g, '-');
    const sanitized = lowered.replace(/[^a-z0-9\-_/]+/g, '-').replace(/-{2,}/g, '-').replace(/^[-_]+|[-_]+$/g, '');
    return sanitized.length > 0 ? sanitized : null;
  }

  private mapBlogPostRowToAdmin(row: BlogPostRow): AdminBlogPostRecord {
    const toIso = (value: Date | string | null | undefined): string | null => {
      if (!value) {
        return null;
      }
      if (value instanceof Date) {
        return Number.isNaN(value.getTime()) ? null : value.toISOString();
      }
      const parsed = new Date(value);
      return Number.isNaN(parsed.getTime()) ? null : parsed.toISOString();
    };

    const normalizeArray = (value: string[] | null | undefined): string[] =>
      Array.isArray(value)
        ? value.map((entry) => (typeof entry === 'string' ? entry.trim() : '')).filter((entry) => entry.length > 0)
        : [];

    return {
      id: row.slug,
      slug: row.slug,
      title: row.title,
      excerpt: row.excerpt ?? null,
      contentMarkdown: row.content_markdown,
      coverImageUrl: row.cover_image_url ?? null,
      tags: normalizeArray(row.tags),
      seoDescription: row.seo_description ?? null,
      publishedAt: toIso(row.published_at),
      updatedAt: toIso(row.updated_at),
    };
  }

  private mapHiddenMemberRecord(record: HiddenMemberRecord): AdminHiddenMemberRecord {
    return {
      ...record,
      id: record.userId,
    };
  }

  private renderAdminAppShell(): string | null {
    const metadata: SeoPageMetadata = {
      title: `${this.config.siteName} · Administration`,
      description: 'Interface de gestion des contenus et des membres pour Libre Antenne.',
      path: '/admin',
      canonicalUrl: this.toAbsoluteUrl('/admin'),
      robots: 'noindex,nofollow',
      breadcrumbs: [
        { name: 'Accueil', path: '/' },
        { name: 'Administration', path: '/admin' },
      ],
    };

    const shell = this.seoRenderer.render(metadata, {
      appHtml: '<div id="admin-root" class="min-h-screen bg-slate-950 text-slate-100"></div>',
    });

    const manifest = this.seoRenderer.getAssetManifest();
    const descriptor = manifest?.entries?.admin;
    if (!descriptor) {
      return null;
    }

    const scriptTag = this.serializeScriptDescriptor(descriptor);
    return this.injectHtmlBeforeBodyClose(shell, `    ${scriptTag}\n`);
  }

  private serializeScriptDescriptor(descriptor: AssetScriptDescriptor): string {
    const attrs: string[] = [];
    const type = (descriptor.type ?? 'module').trim() || 'module';
    attrs.push(`type="${this.escapeHtml(type)}"`);
    attrs.push(`src="${this.escapeHtml(descriptor.src)}"`);
    if (descriptor.defer) {
      attrs.push('defer');
    }
    if (descriptor.async) {
      attrs.push('async');
    }
    if (descriptor.crossorigin) {
      attrs.push(`crossorigin="${this.escapeHtml(descriptor.crossorigin)}"`);
    }
    if (descriptor.integrity) {
      attrs.push(`integrity="${this.escapeHtml(descriptor.integrity)}"`);
    }
    return `<script ${attrs.join(' ')}></script>`;
  }

  private injectHtmlBeforeBodyClose(html: string, snippet: string): string {
    const closingTag = '</body>';
    const index = html.lastIndexOf(closingTag);
    if (index === -1) {
      return `${html}${snippet}`;
    }
    return `${html.slice(0, index)}${snippet}${html.slice(index)}`;
  }

  private loadAssetManifest(manifestPath: string): AssetManifest | null {
    try {
      if (!fs.existsSync(manifestPath)) {
        return null;
      }
      const raw = fs.readFileSync(manifestPath, 'utf8');
      const data = JSON.parse(raw) as AssetManifest;
      return data;
    } catch (error) {
      console.warn(`Failed to load asset manifest at ${manifestPath}`, error);
      return null;
    }
  }

  private escapeXml(value: string): string {
    return value.replace(/[&<>"]|'/g, (char) => {
      switch (char) {
        case '&':
          return '&amp;';
        case '<':
          return '&lt;';
        case '>':
          return '&gt;';
        case '"':
          return '&quot;';
        case "'":
          return '&apos;';
        default:
          return char;
      }
    });
  }

  private escapeHtml(value: string): string {
    return value.replace(/[&<>"]|'/g, (char) => {
      switch (char) {
        case '&':
          return '&amp;';
        case '<':
          return '&lt;';
        case '>':
          return '&gt;';
        case '"':
          return '&quot;';
        case "'":
          return '&#39;';
        default:
          return char;
      }
    });
  }

  private renderLucideIcon(name: string, className: string, options: { strokeWidth?: number } = {}): string {
    try {
      const iconDefinition = (lucideIcons as Record<string, IconNode | undefined> | undefined)?.[name];
      if (!Array.isArray(iconDefinition)) {
        return `<span class="${this.escapeHtml(className)}" aria-hidden="true"></span>`;
      }

      const strokeWidth = Number.isFinite(options.strokeWidth) ? Number(options.strokeWidth) : 2;
      const svgAttributes: Record<string, string | number | undefined> = {
        xmlns: 'http://www.w3.org/2000/svg',
        width: 24,
        height: 24,
        viewBox: '0 0 24 24',
        fill: 'none',
        stroke: 'currentColor',
        'stroke-width': strokeWidth,
        'stroke-linecap': 'round',
        'stroke-linejoin': 'round',
        class: className || undefined,
        'aria-hidden': 'true',
      };

      const attrString = Object.entries(svgAttributes)
        .filter(([, value]) => value !== undefined && value !== null && `${value}`.length > 0)
        .map(([key, value]) => `${key}="${this.escapeHtml(String(value))}"`)
        .join(' ');

      const childContent = (iconDefinition as IconNode)
        .map(([tag, attrs]) => {
          const childAttr = Object.entries(attrs ?? {})
            .filter(([, value]) => value !== undefined && value !== null && `${value}`.length > 0)
            .map(([key, value]) => `${key}="${this.escapeHtml(String(value))}"`)
            .join(' ');
          return `<${tag}${childAttr ? ' ' + childAttr : ''} />`;
        })
        .join('');

      return `<svg ${attrString}>${childContent}</svg>`;
    } catch (error) {
      return `<span class="${this.escapeHtml(className)}" aria-hidden="true"></span>`;
    }
  }

  private renderAvatarOrFallback(options: {
    avatarUrl: string | null | undefined;
    alt: string;
    displayName?: string | null;
    seed?: string | number | null;
    sizeClass?: string;
    className?: string;
    textClass?: string;
    loading?: 'lazy' | 'eager';
    decoding?: 'async' | 'auto' | 'sync';
  }): string {
    const {
      avatarUrl,
      alt,
      displayName,
      seed,
      sizeClass = '',
      className = '',
      textClass,
      loading = 'lazy',
      decoding = 'async',
    } = options;

    const baseClass = [sizeClass, className]
      .map((value) => (typeof value === 'string' ? value.trim() : ''))
      .filter((value) => value.length > 0)
      .join(' ')
      .trim();
    const imageClass = [baseClass, 'object-cover']
      .filter((value) => value.length > 0)
      .join(' ')
      .trim();
    const normalizedAlt = typeof alt === 'string' && alt.length > 0 ? alt : 'Avatar';
    const sanitizedAlt = this.escapeHtml(normalizedAlt);
    const normalizedUrl = typeof avatarUrl === 'string' && avatarUrl.trim().length > 0 ? avatarUrl.trim() : null;

    if (normalizedUrl) {
      const attributes = [
        `alt="${sanitizedAlt}"`,
        `src="${this.escapeHtml(normalizedUrl)}"`,
      ];
      if (imageClass.length > 0) {
        attributes.push(`class="${this.escapeHtml(imageClass)}"`);
      }
      if (loading) {
        attributes.push(`loading="${this.escapeHtml(loading)}"`);
      }
      if (decoding) {
        attributes.push(`decoding="${this.escapeHtml(decoding)}"`);
      }
      return `<img ${attributes.join(' ')} />`;
    }

    const initials = this.escapeHtml(this.computeInitials(displayName ?? normalizedAlt));
    const background = this.selectFallbackAvatarBackground(seed ?? displayName ?? normalizedAlt);
    const fallbackTextClass = typeof textClass === 'string' && textClass.trim().length > 0
      ? textClass.trim()
      : 'text-sm font-semibold text-white/90';
    const fallbackClass = [
      baseClass,
      'flex items-center justify-center bg-gradient-to-br',
      background,
      fallbackTextClass,
    ]
      .filter((value) => value.length > 0)
      .join(' ')
      .trim();

    return `<span role="img" aria-label="${sanitizedAlt}" class="${this.escapeHtml(fallbackClass)}">${initials}</span>`;
  }

  private computeInitials(source: string | null | undefined): string {
    const normalized = typeof source === 'string' ? source.trim() : '';
    if (!normalized) {
      return '∅';
    }
    const segments = normalized.split(/\s+/).filter(Boolean);
    if (segments.length === 1) {
      return segments[0].slice(0, 2).toUpperCase();
    }
    const first = segments[0]?.[0] ?? '';
    const last = segments[segments.length - 1]?.[0] ?? '';
    const initials = `${first}${last}`.trim();
    return initials ? initials.toUpperCase() : normalized.slice(0, 2).toUpperCase();
  }

  private selectFallbackAvatarBackground(seed: string | number | null | undefined): string {
    const palette = Array.from(AppServer.fallbackAvatarBackgrounds);
    if (palette.length === 0) {
      return 'from-slate-700/60 via-slate-900/60 to-slate-700/60';
    }

    const seedString = (() => {
      if (typeof seed === 'number' && Number.isFinite(seed)) {
        return String(seed);
      }
      if (typeof seed === 'string' && seed.trim().length > 0) {
        return seed.trim();
      }
      return 'fallback';
    })();

    const total = Array.from(seedString).reduce((acc, char) => acc + char.charCodeAt(0), 0);
    const index = Math.abs(total) % palette.length;
    return palette[index] ?? palette[0];
  }

  private selectClassementsAvatar(leader: ClassementLeaderBootstrap): string | null {
    const candidates = [leader.avatarUrl, leader.avatar, leader.profileAvatar];
    for (const candidate of candidates) {
      if (candidate && typeof candidate === 'string' && candidate.trim().length > 0) {
        return candidate.trim();
      }
    }
    return null;
  }

  private computeClassementAvatarSeed(leader: ClassementLeaderBootstrap, rank: number): number {
    if (leader.userId && leader.userId.length > 0) {
      return Array.from(leader.userId).reduce((acc, char) => acc + char.charCodeAt(0), 0);
    }
    return Math.max(1, rank);
  }

  private getClassementLeaderInitials(leader: ClassementLeaderBootstrap): string {
    const displayName = leader.displayName?.trim() ?? '';
    const username = leader.username?.trim().replace(/^@/, '') ?? '';
    const source = displayName || username;
    if (!source) {
      return '∅';
    }
    const parts = source.split(/\s+/).filter(Boolean);
    if (parts.length === 1) {
      return parts[0].slice(0, 2).toUpperCase();
    }
    const first = parts[0]?.[0] ?? '';
    const last = parts[parts.length - 1]?.[0] ?? '';
    const initials = `${first}${last}`.trim();
    return initials ? initials.toUpperCase() : source.slice(0, 2).toUpperCase();
  }

  private describeClassementTrend(trend: ClassementLeaderBootstrap['positionTrend']): {
    icon: string;
    label: string;
    className: string;
    delta: string;
  } {
    const movement = trend?.movement ?? 'same';
    const deltaValue = Number.isFinite(trend?.delta ?? null) ? Number(trend?.delta ?? 0) : null;
    switch (movement) {
      case 'up':
        return {
          icon: '↑',
          label: 'Monte',
          className: 'text-emerald-300',
          delta: deltaValue !== null && deltaValue !== 0 ? `+${deltaValue}` : '+0',
        };
      case 'down':
        return {
          icon: '↓',
          label: 'Descend',
          className: 'text-rose-300',
          delta: deltaValue !== null && deltaValue !== 0 ? `${deltaValue}` : '0',
        };
      case 'new':
        return {
          icon: '★',
          label: 'Nouveau',
          className: 'text-amber-300',
          delta: '—',
        };
      default:
        return {
          icon: '→',
          label: 'Stable',
          className: 'text-slate-300',
          delta: '0',
        };
    }
  }

  private buildClassementsMetaLabel(
    leaderCount: number,
    snapshot: { bucketStart: string | null; comparedTo: string | null } | null,
  ): string {
    const count = Math.min(Math.max(leaderCount, 0), 100);
    const bucketDate = snapshot?.bucketStart ? new Date(snapshot.bucketStart) : new Date();
    const formatter = new Intl.DateTimeFormat('fr-FR', {
      hour: '2-digit',
      minute: '2-digit',
      day: '2-digit',
      month: 'long',
    });
    const formattedDate = formatter.format(bucketDate);

    let comparisonSegment = '';
    if (snapshot?.comparedTo) {
      const comparedDate = new Date(snapshot.comparedTo);
      if (!Number.isNaN(comparedDate.getTime())) {
        const diffMs = bucketDate.getTime() - comparedDate.getTime();
        const diffHours = diffMs / 3_600_000;
        if (Number.isFinite(diffHours)) {
          const relativeFormatter = new Intl.RelativeTimeFormat('fr-FR', { numeric: 'auto' });
          const rounded = Math.round(diffHours);
          comparisonSegment =
            rounded === 0
              ? ' · Variations sur l’heure en cours'
              : ` · Variations ${relativeFormatter.format(-rounded, 'hour')}`;
        }
      }
    }

    return `${count} profils · Mise à jour ${formattedDate}${comparisonSegment}`;
  }

  private truncateText(value: string, maxLength = 240): string {
    const trimmed = value.trim();
    if (trimmed.length <= maxLength) {
      return trimmed;
    }
    return `${trimmed.slice(0, maxLength - 1).trim()}…`;
  }

  private formatDateLabel(value: string | Date | null | undefined, options?: Intl.DateTimeFormatOptions): string | null {
    if (!value) {
      return null;
    }
    const date = value instanceof Date ? value : new Date(value);
    if (Number.isNaN(date.getTime())) {
      return null;
    }
    const formatter = new Intl.DateTimeFormat('fr-FR', options ?? { dateStyle: 'long' });
    return formatter.format(date);
  }

  private formatNumber(value: number): string {
    if (!Number.isFinite(value)) {
      return '0';
    }
    return new Intl.NumberFormat('fr-FR').format(Math.max(0, Math.floor(value)));
  }

  private formatPulseTimestamp(value: string | null): string | null {
    if (!value) {
      return null;
    }
    const date = new Date(value);
    if (Number.isNaN(date.getTime())) {
      return null;
    }
    const formatter = new Intl.DateTimeFormat('fr-FR', {
      hour: '2-digit',
      minute: '2-digit',
    });
    return formatter.format(date);
  }

  private buildHomePulsePresentation(snapshot: CommunityPulseSnapshot | null): HomePulseData | null {
    if (!snapshot) {
      return null;
    }

    const plural = snapshot.windowMinutes > 1;
    const windowLabel = plural
      ? `Sur les ${snapshot.windowMinutes} dernières minutes`
      : 'Sur la dernière minute';
    const comparisonLabel = plural
      ? `vs ${snapshot.windowMinutes} minutes précédentes`
      : 'vs la minute précédente';

    const numberFormatter = new Intl.NumberFormat('fr-FR');

    const formatMinutesValue = (value: number): string => {
      const safe = Number.isFinite(value) ? Math.max(0, value) : 0;
      const useDecimal = safe > 0 && safe < 10 && !Number.isInteger(safe);
      const formatter = new Intl.NumberFormat('fr-FR', {
        minimumFractionDigits: useDecimal ? 1 : 0,
        maximumFractionDigits: useDecimal ? 1 : 0,
      });
      return `${formatter.format(safe)} min`;
    };

    const formatSignedMinutesValue = (value: number): string => {
      const safe = Number.isFinite(value) ? value : 0;
      if (Math.abs(safe) < 0.05) {
        return '0 min';
      }
      const abs = Math.abs(safe);
      const useDecimal = abs < 10 && !Number.isInteger(abs);
      const formatter = new Intl.NumberFormat('fr-FR', {
        minimumFractionDigits: useDecimal ? 1 : 0,
        maximumFractionDigits: useDecimal ? 1 : 0,
      });
      const sign = safe > 0 ? '+' : '−';
      return `${sign}${formatter.format(abs)} min`;
    };

    const formatCountValue = (value: number, singular: string, pluralLabel: string): string => {
      const safe = Number.isFinite(value) ? Math.max(0, Math.round(value)) : 0;
      const label = safe === 1 ? singular : pluralLabel;
      return `${numberFormatter.format(safe)} ${label}`;
    };

    const formatSignedCountValue = (value: number, singular: string, pluralLabel: string): string => {
      const safe = Number.isFinite(value) ? Math.round(value) : 0;
      if (Math.abs(safe) < 1) {
        return `0 ${pluralLabel}`;
      }
      const label = Math.abs(safe) === 1 ? singular : pluralLabel;
      const sign = safe > 0 ? '+' : '−';
      return `${sign}${numberFormatter.format(Math.abs(safe))} ${label}`;
    };

    const formatPercentValue = (current: number, previous: number, change: number): string | null => {
      if (!Number.isFinite(previous) || previous <= 0) {
        return null;
      }
      const percent = (Number.isFinite(change) ? change : 0) / previous * 100;
      if (!Number.isFinite(percent)) {
        return null;
      }
      const abs = Math.abs(percent);
      const formatter = new Intl.NumberFormat('fr-FR', {
        maximumFractionDigits: abs < 10 ? 1 : 0,
      });
      const sign = percent > 0 ? '+' : percent < 0 ? '−' : '';
      return `${sign}${formatter.format(abs)} %`;
    };

    const trendMeta: Record<
      'up' | 'down' | 'steady',
      { label: string; icon: string; accent: string }
    > = {
      up: {
        label: 'Monte',
        icon: 'ArrowUpRight',
        accent: 'border-emerald-400/40 bg-emerald-500/10 text-emerald-200',
      },
      down: {
        label: 'Descend',
        icon: 'ArrowDownRight',
        accent: 'border-rose-400/40 bg-rose-500/10 text-rose-200',
      },
      steady: {
        label: 'Stable',
        icon: 'Minus',
        accent: 'border-slate-400/40 bg-slate-500/10 text-slate-200',
      },
    };

    const buildMetric = (
      id: HomePulseMetricPresentation['id'],
      source: CommunityPulseSnapshot['voiceMinutes'],
      config: {
        label: string;
        icon: string;
        iconClass: string;
        type: 'minutes' | 'members' | 'messages';
        description: string;
      },
    ): HomePulseMetricPresentation => {
      const percentLabel = formatPercentValue(source.current, source.previous, source.change);
      const trend = trendMeta[source.trend] ?? trendMeta.steady;

      let valueLabel: string;
      let changeLabel: string;
      let previousLabel: string;
      let valueAccessibleLabel: string;
      let changeAccessibleLabel: string;

      if (config.type === 'minutes') {
        valueLabel = formatMinutesValue(source.current);
        changeLabel = formatSignedMinutesValue(source.change);
        previousLabel = formatMinutesValue(source.previous);
        valueAccessibleLabel = `${config.label} ${windowLabel.toLowerCase()} : ${valueLabel}.`;
      } else if (config.type === 'members') {
        valueLabel = formatCountValue(source.current, 'membre', 'membres');
        changeLabel = formatSignedCountValue(source.change, 'membre', 'membres');
        previousLabel = formatCountValue(source.previous, 'membre', 'membres');
        valueAccessibleLabel = `${config.label} ${windowLabel.toLowerCase()} : ${valueLabel}.`;
      } else {
        valueLabel = formatCountValue(source.current, 'message', 'messages');
        changeLabel = formatSignedCountValue(source.change, 'message', 'messages');
        previousLabel = formatCountValue(source.previous, 'message', 'messages');
        valueAccessibleLabel = `${config.label} ${windowLabel.toLowerCase()} : ${valueLabel}.`;
      }

      const normalizedComparison = comparisonLabel.replace(/^vs\s*/i, '').trim();
      const percentSuffix = percentLabel ? ` (${percentLabel})` : '';

      if (source.trend === 'steady') {
        changeAccessibleLabel = `Stable par rapport à ${normalizedComparison}.`;
      } else if (source.trend === 'up') {
        changeAccessibleLabel = `Monte de ${changeLabel.replace(/^[+−]/, '')} par rapport à ${normalizedComparison}${percentSuffix}.`;
      } else {
        changeAccessibleLabel = `Descend de ${changeLabel.replace(/^[+−]/, '')} par rapport à ${normalizedComparison}${percentSuffix}.`;
      }

      return {
        id,
        label: config.label,
        icon: config.icon,
        iconClass: config.iconClass,
        valueLabel,
        valueAccessibleLabel,
        previousLabel,
        changeLabel,
        changeAccessibleLabel,
        percentLabel,
        trend: source.trend,
        trendLabel: trend.label,
        trendIcon: trend.icon,
        trendAccentClass: trend.accent,
        description: config.description,
      };
    };

    const metrics: HomePulseMetricPresentation[] = [
      buildMetric('voice', snapshot.voiceMinutes, {
        label: 'Activité vocale',
        icon: 'Activity',
        iconClass: 'h-4 w-4 text-emerald-300',
        type: 'minutes',
        description: 'Minutes cumulées de parole détectées sur le salon vocal Libre Antenne.',
      }),
      buildMetric('members', snapshot.activeMembers, {
        label: 'Membres actifs',
        icon: 'Users',
        iconClass: 'h-4 w-4 text-sky-300',
        type: 'members',
        description: 'Personnes uniques ayant pris la parole ou envoyé un message.',
      }),
      buildMetric('messages', snapshot.messageCount, {
        label: 'Messages envoyés',
        icon: 'MessageSquare',
        iconClass: 'h-4 w-4 text-amber-300',
        type: 'messages',
        description: 'Messages textuels publiés sur les salons suivis.',
      }),
    ];

    return {
      generatedAt: snapshot.generatedAt ?? null,
      generatedAtLabel: this.formatPulseTimestamp(snapshot.generatedAt ?? null),
      windowMinutes: snapshot.windowMinutes,
      windowLabel,
      comparisonLabel,
      metrics,
    };
  }

  private buildHomePageHtml(data: {
    listenerCount: number;
    speakers: Array<{ id: string; displayName: string; avatarUrl: string | null; isSpeaking: boolean; lastSpokeAt: string | null }>;
    latestPosts: Array<{ title: string; slug: string; excerpt: string | null; date: string | null }>;
    pulse?: HomePulseData | null;
  }): string {
    const parts: string[] = [];
    const listenerLabel = data.listenerCount > 0
      ? `${this.formatNumber(data.listenerCount)} auditeur${data.listenerCount > 1 ? 's' : ''} en direct`
      : 'Rejoignez les premiers auditeurs ce soir';

    parts.push('<main class="home-prerender mx-auto max-w-6xl space-y-12 px-4 py-16">');
    parts.push(
      '<section id="home-hero" class="rounded-3xl border border-slate-800/60 bg-slate-950/80 p-8 shadow-xl shadow-slate-900/50">',
    );
    parts.push(
      '<p data-speakable="kicker" class="text-sm uppercase tracking-[0.2em] text-amber-300">Radio libre communautaire</p>',
    );
    parts.push(
      '<h1 class="mt-3 text-3xl font-bold text-white sm:text-4xl">Libre Antenne · Voix nocturnes du Discord</h1>',
    );
    parts.push(
      '<p data-speakable="description" class="mt-4 text-lg text-slate-300">La communauté Libre Antenne diffuse en continu ses débats, confidences et sessions de jeu. Branche-toi pour suivre le direct, suggérer un sujet ou prendre le micro.</p>',
    );
    parts.push(
      `<p class="mt-6 inline-flex items-center gap-2 rounded-full bg-emerald-500/20 px-4 py-2 text-sm font-semibold text-emerald-300"><span class="h-2 w-2 animate-pulse rounded-full bg-emerald-300"></span>${this.escapeHtml(listenerLabel)}</p>`,
    );
    parts.push('</section>');

    if (data.pulse && data.pulse.metrics.length > 0) {
      const pulse = data.pulse;
      const updatedLabel = pulse.generatedAtLabel
        ? `Actualisé à ${this.escapeHtml(pulse.generatedAtLabel)}`
        : 'Actualisation en cours…';
      parts.push(
        '<section id="home-community-pulse" class="rounded-3xl border border-slate-800/60 bg-slate-950/70 p-8">',
      );
      const rawWindowLabel = typeof pulse.windowLabel === 'string' ? pulse.windowLabel.trim() : '';
      const headingWindowLabel = rawWindowLabel
        ? rawWindowLabel.startsWith('Sur ')
          ? `Chiffres sur ${rawWindowLabel.slice(4)}`
          : `Chiffres ${rawWindowLabel}`
        : 'Chiffres';
      parts.push('<div class="flex flex-col gap-2 sm:flex-row sm:items-end sm:justify-between">');
      parts.push('<div>');
      parts.push('<p class="text-xs uppercase tracking-[0.3em] text-amber-300/80">Pulse communautaire</p>');
      parts.push(
        `<h2 class="text-2xl font-semibold text-white">${this.escapeHtml(headingWindowLabel)}</h2>`,
      );
      parts.push(`<p class="text-sm text-slate-300">${this.escapeHtml(pulse.comparisonLabel)}</p>`);
      parts.push('</div>');
      parts.push(`<p class="text-xs text-slate-400">${updatedLabel}</p>`);
      parts.push('</div>');
      parts.push('<div class="mt-6 grid gap-4 md:grid-cols-3">');
      for (const metric of pulse.metrics) {
        parts.push(
          '<article class="rounded-2xl border border-slate-800/60 bg-slate-950/60 p-6 shadow-lg shadow-slate-950/40">',
        );
        parts.push('<div class="flex items-center justify-between gap-4">');
        parts.push(
          `<span class="inline-flex items-center gap-2 rounded-full border border-white/10 bg-white/5 px-3 py-1 text-xs font-semibold uppercase tracking-[0.3em] text-slate-200/90">${this.renderLucideIcon(metric.icon, metric.iconClass)}<span class="tracking-[0.2em]">${this.escapeHtml(metric.label)}</span></span>`,
        );
        parts.push(
          `<span class="inline-flex items-center gap-2 rounded-full border px-3 py-1 text-xs font-semibold uppercase tracking-[0.25em] ${this.escapeHtml(metric.trendAccentClass)}">${this.renderLucideIcon(metric.trendIcon, 'h-3.5 w-3.5')}<span class="tracking-normal">${this.escapeHtml(metric.trendLabel)}</span></span>`,
        );
        parts.push('</div>');
        parts.push('<p class="mt-4 text-3xl font-bold text-white">');
        parts.push(`<span aria-hidden="true">${this.escapeHtml(metric.valueLabel)}</span>`);
        parts.push(`<span class="sr-only">${this.escapeHtml(metric.valueAccessibleLabel)}</span>`);
        parts.push('</p>');
        parts.push('<p class="mt-2 text-sm text-slate-300">');
        parts.push(`<span aria-hidden="true">${this.escapeHtml(metric.changeLabel)}</span>`);
        if (metric.percentLabel) {
          parts.push(
            `<span aria-hidden="true" class="ml-2 text-xs font-semibold uppercase tracking-[0.25em] text-slate-400/90">(${this.escapeHtml(metric.percentLabel)})</span>`,
          );
        }
        parts.push(`<span class="sr-only">${this.escapeHtml(metric.changeAccessibleLabel)}</span>`);
        parts.push(
          `<span aria-hidden="true" class="ml-2 text-slate-500">· ${this.escapeHtml(pulse.comparisonLabel)}</span>`,
        );
        parts.push('</p>');
        parts.push(`<p class="mt-1 text-xs text-slate-500">Précédemment ${this.escapeHtml(metric.previousLabel)}</p>`);
        parts.push(`<p class="mt-3 text-xs text-slate-400">${this.escapeHtml(metric.description)}</p>`);
        parts.push('</article>');
      }
      parts.push('</div>');
      parts.push('</section>');
    } else {
      parts.push(
        '<section id="home-community-pulse" class="rounded-3xl border border-slate-800/60 bg-slate-950/70 p-8">',
      );
      parts.push('<div class="flex flex-col gap-2 sm:flex-row sm:items-end sm:justify-between">');
      parts.push('<div>');
      parts.push('<p class="text-xs uppercase tracking-[0.3em] text-amber-300/80">Pulse communautaire</p>');
      parts.push('<h2 class="text-2xl font-semibold text-white">Chiffres sur les 15 dernières minutes</h2>');
      parts.push('<p class="text-sm text-slate-300">Indicateurs en cours de chargement…</p>');
      parts.push('</div>');
      parts.push('<p class="text-xs text-slate-400">Actualisation en cours…</p>');
      parts.push('</div>');
      parts.push(
        '<div class="mt-6 rounded-2xl border border-dashed border-slate-700/60 bg-slate-950/50 p-6 text-sm text-slate-400">Les statistiques temps réel ne sont pas disponibles pour le moment. Recharge la page dans quelques instants.</div>',
      );
      parts.push('</section>');
    }

    parts.push('<section id="home-live-speakers" class="rounded-3xl border border-slate-800/60 bg-slate-950/60 p-8">');
    parts.push('<div class="flex items-center justify-between gap-4">');
    parts.push('<h2 class="text-2xl font-semibold text-white">Au micro en ce moment</h2>');
    parts.push('<a class="text-sm font-medium text-amber-300 hover:text-amber-200" href="/membres">Explorer les profils →</a>');
    parts.push('</div>');

    if (data.speakers.length === 0) {
      parts.push(
        '<p class="mt-6 text-sm text-slate-400">Le plateau est calme pour le moment. Passe plus tard dans la nuit ou rejoins le salon vocal pour lancer la conversation.</p>',
      );
    } else {
      parts.push('<ul class="mt-6 grid gap-6 md:grid-cols-2">');
      for (const speaker of data.speakers) {
        const rawName = typeof speaker.displayName === 'string' && speaker.displayName.trim().length > 0
          ? speaker.displayName.trim()
          : 'Auditeur anonyme';
        const name = this.escapeHtml(rawName);
        const status = speaker.isSpeaking
          ? 'Au micro en ce moment'
          : speaker.lastSpokeAt
            ? `Dernière prise de parole : ${this.escapeHtml(
                this.formatDateLabel(speaker.lastSpokeAt, { dateStyle: 'medium', timeStyle: 'short' }) ?? '',
              )}`
            : 'À l’écoute sur le salon vocal';
        parts.push('<li class="flex items-center gap-4 rounded-2xl bg-slate-900/70 p-4">');
        parts.push(
          this.renderAvatarOrFallback({
            avatarUrl: speaker.avatarUrl,
            alt: `Avatar de ${rawName}`,
            displayName: rawName,
            seed: speaker.id ?? rawName,
            sizeClass: 'h-14 w-14',
            className: 'flex-none rounded-full border border-slate-800',
            textClass: 'text-lg font-semibold text-white/90',
            loading: 'lazy',
            decoding: 'async',
          }),
        );
        parts.push('<div class="min-w-0 flex-1">');
        parts.push(`<p class="truncate text-base font-semibold text-white">${name}</p>`);
        parts.push(`<p class="mt-1 text-sm text-slate-400">${this.escapeHtml(status)}</p>`);
        parts.push('</div>');
        parts.push('<div class="flex h-full items-center">');
        parts.push(
          `<a class="rounded-full border border-amber-400/60 px-3 py-1 text-xs font-semibold text-amber-200 hover:bg-amber-400/10" href="/profil/${encodeURIComponent(
            speaker.id,
          )}">Voir le profil</a>`,
        );
        parts.push('</div>');
        parts.push('</li>');
      }
      parts.push('</ul>');
    }
    parts.push('</section>');

    parts.push('<section id="home-latest-posts" class="rounded-3xl border border-slate-800/60 bg-slate-950/60 p-8">');
    parts.push('<div class="flex items-center justify-between gap-4">');
    parts.push('<h2 class="text-2xl font-semibold text-white">Les dernières chroniques</h2>');
    parts.push('<a class="text-sm font-medium text-amber-300 hover:text-amber-200" href="/blog">Lire le blog →</a>');
    parts.push('</div>');

    if (data.latestPosts.length === 0) {
      parts.push('<p class="mt-6 text-sm text-slate-400">Les premières chroniques arrivent bientôt : les membres préparent actuellement leurs histoires de nuit.</p>');
    } else {
      parts.push('<div class="mt-6 grid gap-6 md:grid-cols-2 lg:grid-cols-3">');
      for (const post of data.latestPosts) {
        const title = this.escapeHtml(post.title);
        const excerpt = post.excerpt ? this.escapeHtml(this.truncateText(post.excerpt, 180)) : 'Découvre ce qui agite Libre Antenne cette semaine.';
        const dateLabel = this.formatDateLabel(post.date ?? post.slug) ?? null;
        parts.push('<article class="latest-post flex h-full flex-col justify-between rounded-2xl bg-slate-900/70 p-6">');
        parts.push('<div>');
        if (dateLabel) {
          parts.push(`<p class="text-xs uppercase tracking-[0.15em] text-slate-500">${this.escapeHtml(dateLabel)}</p>`);
        }
        parts.push(`<h3 class="mt-3 text-lg font-semibold text-white"><a class="hover:text-amber-200" href="/blog/${encodeURIComponent(post.slug)}">${title}</a></h3>`);
        parts.push(`<p class="mt-3 text-sm text-slate-400">${excerpt}</p>`);
        parts.push('</div>');
        parts.push(`<a class="mt-6 inline-flex items-center gap-2 text-sm font-semibold text-amber-300 hover:text-amber-200" href="/blog/${encodeURIComponent(post.slug)}">Lire l’article →</a>`);
        parts.push('</article>');
      }
      parts.push('</div>');
    }
    parts.push('</section>');

    parts.push('</main>');
    return parts.join('');
  }

  private buildMembersPageHtml(data: {
    search: string | null;
    members: Array<{
      id: string;
      displayName: string;
      username: string | null;
      avatarUrl: string | null;
      joinedAt: string | null;
      highlightMessage: { content: string; timestamp: string | null } | null;
    }>;
  }): string {
    const parts: string[] = [];
    const searchTerm = data.search ? data.search.trim() : '';
    parts.push('<main class="members-prerender mx-auto max-w-6xl space-y-12 px-4 py-16">');
    parts.push('<section class="rounded-3xl border border-slate-800/60 bg-slate-950/70 p-8">');
    parts.push('<h1 class="text-3xl font-bold text-white">Membres actifs de Libre Antenne</h1>');
    if (searchTerm) {
      parts.push(
        `<p class="mt-4 text-sm text-slate-300">Résultats filtrés pour « ${this.escapeHtml(searchTerm)} ». Explore les profils les plus actifs de ces 90 derniers jours.</p>`,
      );
    } else {
      parts.push(
        '<p class="mt-4 text-sm text-slate-300">Découvre qui anime la radio libre : temps de présence, prises de parole marquantes et derniers messages publics.</p>',
      );
    }
    parts.push('</section>');

    parts.push('<section class="space-y-6">');
    if (data.members.length === 0) {
      parts.push(
        '<p class="rounded-3xl border border-slate-800/60 bg-slate-950/60 p-6 text-sm text-slate-400">Aucun membre ne correspond à ta recherche pour le moment. Essaye avec un pseudo, un sujet ou reviens après une soirée en direct.</p>',
      );
    } else {
      parts.push('<div class="grid gap-6 md:grid-cols-2 lg:grid-cols-3">');
      for (const member of data.members) {
        const rawName = typeof member.displayName === 'string' && member.displayName.trim().length > 0
          ? member.displayName.trim()
          : 'Membre Libre Antenne';
        const name = this.escapeHtml(rawName);
        const username = member.username ? `@${this.escapeHtml(member.username)}` : null;
        const joinedLabel = this.formatDateLabel(member.joinedAt) ?? null;
        parts.push('<article class="flex h-full flex-col justify-between rounded-2xl border border-slate-800/40 bg-slate-950/60 p-6">');
        parts.push('<div class="flex items-center gap-4">');
        parts.push(
          this.renderAvatarOrFallback({
            avatarUrl: member.avatarUrl,
            alt: `Avatar de ${rawName}`,
            displayName: rawName,
            seed: member.id ?? rawName,
            sizeClass: 'h-14 w-14',
            className: 'flex-none rounded-full border border-slate-800',
            textClass: 'text-lg font-semibold text-white/90',
            loading: 'lazy',
            decoding: 'async',
          }),
        );
        parts.push('<div class="min-w-0 flex-1">');
        parts.push(`<p class="truncate text-base font-semibold text-white">${name}</p>`);
        if (username) {
          parts.push(`<p class="truncate text-xs uppercase tracking-[0.2em] text-slate-500">${username}</p>`);
        }
        if (joinedLabel) {
          parts.push(`<p class="mt-1 text-xs text-slate-400">Membre depuis ${this.escapeHtml(joinedLabel)}</p>`);
        }
        parts.push('</div>');
        parts.push('</div>');

        if (member.highlightMessage) {
          const message = this.escapeHtml(this.truncateText(member.highlightMessage.content, 180));
          const messageDate = this.formatDateLabel(member.highlightMessage.timestamp, {
            dateStyle: 'medium',
            timeStyle: 'short',
          });
          parts.push('<div class="mt-5 rounded-2xl bg-slate-900/70 p-4">');
          parts.push('<p class="text-xs uppercase tracking-[0.18em] text-amber-300">Vu sur le Discord</p>');
          parts.push(`<p class="mt-2 text-sm text-slate-200">${message}</p>`);
          if (messageDate) {
            parts.push(`<p class="mt-2 text-xs text-slate-500">${this.escapeHtml(messageDate)}</p>`);
          }
          parts.push('</div>');
        }

        parts.push(
          `<a class="mt-6 inline-flex items-center gap-2 text-sm font-semibold text-amber-300 hover:text-amber-200" href="/profil/${encodeURIComponent(
            member.id,
          )}">Consulter le profil →</a>`,
        );
        parts.push('</article>');
      }
      parts.push('</div>');
    }
    parts.push('</section>');

    parts.push('</main>');
    return parts.join('');
  }

  private buildBlogListingHtml(data: {
    tags: string[];
    posts: Array<{ title: string; slug: string; excerpt: string | null; date: string | null; author?: string | null }>;
    availableTags: string[];
  }): string {
    const parts: string[] = [];
    const activeTags = data.tags.filter((tag) => typeof tag === 'string' && tag.trim().length > 0);
    const tagDescription = activeTags.length > 0
      ? 'Sélection de chroniques correspondant à ta recherche.'
      : 'Histoires de nuit, coulisses et conseils pour rejoindre Libre Antenne.';

    parts.push('<main class="blog-prerender mx-auto max-w-5xl space-y-12 px-4 py-16">');
    parts.push('<section class="rounded-3xl border border-slate-800/60 bg-slate-950/70 p-8">');
    parts.push('<h1 class="text-3xl font-bold text-white">Chroniques Libre Antenne</h1>');
    parts.push(`<p class="mt-4 text-sm text-slate-300">${this.escapeHtml(tagDescription)}</p>`);
    parts.push('</section>');

    if (data.posts.length === 0) {
      parts.push(
        '<p class="rounded-3xl border border-slate-800/60 bg-slate-950/60 p-6 text-sm text-slate-400">Aucun article ne correspond à ces filtres pour le moment. N’hésite pas à publier un article ou à explorer d’autres tags.</p>',
      );
    } else {
      parts.push('<section class="space-y-6">');
      for (const post of data.posts) {
        const title = this.escapeHtml(post.title);
        const excerpt = post.excerpt ? this.escapeHtml(this.truncateText(post.excerpt, 240)) : 'Un nouveau récit de la communauté.';
        const dateLabel = this.formatDateLabel(post.date, { dateStyle: 'long' });
        const author = post.author ? this.escapeHtml(post.author) : null;
        parts.push('<article class="rounded-3xl border border-slate-800/40 bg-slate-950/60 p-6">');
        parts.push(`<h2 class="text-2xl font-semibold text-white"><a class="hover:text-amber-200" href="/blog/${encodeURIComponent(post.slug)}">${title}</a></h2>`);
        if (dateLabel || author) {
          parts.push('<p class="mt-2 text-xs uppercase tracking-[0.18em] text-slate-500">');
          if (dateLabel) {
            parts.push(this.escapeHtml(dateLabel));
          }
          if (author) {
            parts.push(dateLabel ? ' · ' : '');
            parts.push(`Par ${author}`);
          }
          parts.push('</p>');
        }
        parts.push(`<p class="mt-4 text-sm text-slate-300">${excerpt}</p>`);
        parts.push(`<a class="mt-4 inline-flex items-center gap-2 text-sm font-semibold text-amber-300 hover:text-amber-200" href="/blog/${encodeURIComponent(post.slug)}">Lire l’article →</a>`);
        parts.push('</article>');
      }
      parts.push('</section>');
    }

    parts.push('</main>');
    return parts.join('');
  }

  private buildBlogPostHtml(data: {
    title: string;
    contentHtml: string;
    date: string | null;
    updatedAt: string | null;
    tags: string[];
    coverImageUrl: string | null;
    authorName?: string | null;
  }): string {
    const parts: string[] = [];
    const publishedLabel = this.formatDateLabel(data.date, { dateStyle: 'long' });
    const updatedLabel = this.formatDateLabel(data.updatedAt, { dateStyle: 'long' });
    parts.push('<main class="blog-post-prerender mx-auto max-w-3xl space-y-10 px-4 py-16">');
    parts.push('<header class="space-y-4 text-center">');
    parts.push(`<p class="text-xs uppercase tracking-[0.18em] text-amber-300">Chronique Libre Antenne</p>`);
    parts.push(`<h1 class="text-3xl font-bold text-white">${this.escapeHtml(data.title)}</h1>`);
    if (data.authorName || publishedLabel || updatedLabel) {
      parts.push('<p class="text-xs uppercase tracking-[0.2em] text-slate-500">');
      if (publishedLabel) {
        parts.push(`Publié le ${this.escapeHtml(publishedLabel)}`);
      }
      if (updatedLabel && updatedLabel !== publishedLabel) {
        parts.push(publishedLabel ? ' · ' : '');
        parts.push(`Mise à jour le ${this.escapeHtml(updatedLabel)}`);
      }
      if (data.authorName) {
        parts.push((publishedLabel || updatedLabel) ? ' · ' : '');
        parts.push(`Par ${this.escapeHtml(data.authorName)}`);
      }
      parts.push('</p>');
    }
    if (data.coverImageUrl) {
      parts.push(
        `<img alt="Illustration de l’article" src="${this.escapeHtml(data.coverImageUrl)}" loading="lazy" class="mx-auto mt-6 max-h-80 w-full rounded-3xl object-cover" />`,
      );
    }
    if (data.tags.length > 0) {
      parts.push('<div class="mt-6 flex flex-wrap justify-center gap-2">');
      for (const tag of data.tags) {
        parts.push(`<span class="rounded-full bg-amber-400/10 px-3 py-1 text-xs font-semibold text-amber-200">#${this.escapeHtml(tag)}</span>`);
      }
      parts.push('</div>');
    }
    parts.push('</header>');

    parts.push('<article class="prose prose-invert mx-auto max-w-none prose-headings:text-white prose-a:text-amber-300">');
    parts.push(data.contentHtml);
    parts.push('</article>');

    parts.push('<footer class="rounded-3xl border border-slate-800/40 bg-slate-950/60 p-6 text-sm text-slate-300">');
    parts.push('<p>Envie de participer ? Rejoins la communauté sur Discord et publie ta chronique via l’outil dédié.</p>');
    parts.push('<a class="mt-3 inline-flex items-center gap-2 font-semibold text-amber-300 hover:text-amber-200" href="/blog/publier">Publier un article →</a>');
    parts.push('</footer>');

    parts.push('</main>');
    return parts.join('');
  }

  private buildProfilePageHtml(data: {
    userId: string;
    profileName: string;
    identity: DiscordUserIdentity | null;
    summary: ProfileSummary;
    recentMessages: Array<{ content: string; timestamp: string | null }>;
  }): string {
    const parts: string[] = [];
    const rawProfileName = typeof data.profileName === 'string' && data.profileName.trim().length > 0
      ? data.profileName.trim()
      : 'Profil Libre Antenne';
    const safeProfileName = this.escapeHtml(rawProfileName);
    const username = data.identity?.username || data.identity?.globalName || null;
    const joinedLabel = this.formatDateLabel(data.identity?.guild?.joinedAt ?? null, { dateStyle: 'long' });
    const lastActivity = this.formatDateLabel(data.summary.lastActivityAt?.iso ?? null, {
      dateStyle: 'medium',
      timeStyle: 'short',
    });

    const metrics: Array<{ label: string; value: string }> = [
      { label: 'Présence vocale (90 j)', value: this.formatDuration(data.summary.totalPresenceMs) },
      { label: 'Temps au micro', value: this.formatDuration(data.summary.totalSpeakingMs) },
      { label: 'Messages publiés', value: this.formatNumber(data.summary.messageCount) },
      { label: 'Jours actifs', value: this.formatNumber(data.summary.activeDayCount) },
    ];

    parts.push('<main class="profile-prerender mx-auto max-w-4xl space-y-12 px-4 py-16">');
    parts.push('<section class="rounded-3xl border border-slate-800/60 bg-slate-950/70 p-8">');
    parts.push('<div class="flex flex-col items-center gap-6 text-center sm:flex-row sm:text-left">');
    parts.push(
      this.renderAvatarOrFallback({
        avatarUrl: data.identity?.avatarUrl ?? null,
        alt: `Avatar de ${rawProfileName}`,
        displayName: rawProfileName,
        seed: data.userId ?? rawProfileName,
        sizeClass: 'h-24 w-24',
        className: 'flex-none rounded-full border border-slate-800',
        textClass: 'text-2xl font-semibold text-white/90',
        loading: 'lazy',
        decoding: 'async',
      }),
    );
    parts.push('<div class="space-y-2">');
    parts.push(`<h1 class="text-3xl font-bold text-white">${safeProfileName}</h1>`);
    if (username) {
      parts.push(`<p class="text-xs uppercase tracking-[0.2em] text-slate-500">@${this.escapeHtml(username)}</p>`);
    }
    if (joinedLabel) {
      parts.push(`<p class="text-sm text-slate-300">Membre depuis ${this.escapeHtml(joinedLabel)}</p>`);
    }
    if (lastActivity) {
      parts.push(`<p class="text-xs text-slate-500">Dernière activité relevée le ${this.escapeHtml(lastActivity)}</p>`);
    }
    parts.push('</div>');
    parts.push('</div>');
    parts.push('</section>');

    parts.push('<section class="grid gap-4 sm:grid-cols-2">');
    for (const metric of metrics) {
      parts.push('<div class="rounded-2xl border border-slate-800/50 bg-slate-950/60 p-5">');
      parts.push(`<p class="text-xs uppercase tracking-[0.18em] text-slate-500">${this.escapeHtml(metric.label)}</p>`);
      parts.push(`<p class="mt-2 text-xl font-semibold text-white">${this.escapeHtml(metric.value)}</p>`);
      parts.push('</div>');
    }
    parts.push('</section>');

    if (data.recentMessages.length > 0) {
      parts.push('<section class="space-y-4">');
      parts.push('<h2 class="text-lg font-semibold text-white">Derniers messages publics</h2>');
      const messages = [...data.recentMessages].slice(-5).reverse();
      parts.push('<ul class="space-y-3">');
      for (const message of messages) {
        const content = this.escapeHtml(this.truncateText(message.content, 220));
        const timestamp = this.formatDateLabel(message.timestamp, { dateStyle: 'medium', timeStyle: 'short' });
        parts.push('<li class="rounded-2xl border border-slate-800/40 bg-slate-950/60 p-4">');
        parts.push(`<p class="text-sm text-slate-200">${content}</p>`);
        if (timestamp) {
          parts.push(`<p class="mt-2 text-xs text-slate-500">${this.escapeHtml(timestamp)}</p>`);
        }
        parts.push('</li>');
      }
      parts.push('</ul>');
      parts.push('</section>');
    }

    parts.push('<section class="rounded-3xl border border-slate-800/40 bg-slate-950/60 p-6 text-sm text-slate-300">');
    parts.push('<p>Pour entendre ce membre en direct, connecte-toi au flux audio Libre Antenne ou rejoins le salon vocal Discord. Les statistiques affichées couvrent les 90 derniers jours.</p>');
    parts.push('<a class="mt-3 inline-flex items-center gap-2 font-semibold text-amber-300 hover:text-amber-200" href="/">Écouter le direct →</a>');
    parts.push('</section>');

    parts.push('</main>');
    return parts.join('');
  }

  private buildBlogSubmissionHtml(): string {
    const parts: string[] = [];
    parts.push('<main class="blog-submission-prerender mx-auto max-w-3xl space-y-10 px-4 py-16">');
    parts.push('<section class="rounded-3xl border border-slate-800/60 bg-slate-950/70 p-8 text-center">');
    parts.push('<p class="text-xs uppercase tracking-[0.2em] text-amber-300">Contribution immédiate</p>');
    parts.push('<h1 class="mt-3 text-3xl font-bold text-white">Publier un article sur le blog Libre Antenne</h1>');
    parts.push('<p class="mt-4 text-sm text-slate-300">Partage un moment marquant, un portrait ou un guide pratique : ta contribution est en ligne dès l’envoi.</p>');
    parts.push('</section>');

    parts.push('<section class="space-y-6 rounded-3xl border border-slate-800/40 bg-slate-950/60 p-6 text-sm text-slate-200">');
    parts.push('<h2 class="text-lg font-semibold text-white">Comment ça marche ?</h2>');
    parts.push('<ol class="list-decimal space-y-3 pl-6 text-left text-slate-300">');
    parts.push('<li>Décris ton idée : titre, accroche, tags et visuel éventuel.</li>');
    parts.push('<li>Rédige ton article en Markdown avec un ton authentique et sourcé.</li>');
    parts.push('<li>Publie : l’article rejoint immédiatement le blog Libre Antenne.</li>');
    parts.push('</ol>');
    parts.push('</section>');

    parts.push('<section class="rounded-3xl border border-slate-800/40 bg-slate-950/60 p-6 text-sm text-slate-200">');
    parts.push('<h2 class="text-lg font-semibold text-white">Prépare un contenu de qualité</h2>');
    parts.push('<ul class="list-disc space-y-2 pl-6 text-left">');
    parts.push('<li>Format recommandé : 800 à 1 200 mots avec des intertitres clairs.</li>');
    parts.push('<li>Ajoute des sources ou liens utiles si tu cites une information.</li>');
    parts.push('<li>Reste fidèle à l’esprit communautaire : respect, bienveillance et transparence.</li>');
    parts.push('</ul>');
    parts.push('<a class="mt-4 inline-flex items-center gap-2 font-semibold text-amber-300 hover:text-amber-200" href="/blog">Voir les articles publiés →</a>');
    parts.push('</section>');

    parts.push('<section class="rounded-3xl border border-slate-800/40 bg-slate-950/60 p-6 text-sm text-slate-200">');
    parts.push('<h2 class="text-lg font-semibold text-white">Après la publication</h2>');
    parts.push('<p class="text-slate-300">Ton article apparaît immédiatement dans le blog. L’équipe éditoriale peut ensuite le relire, le partager et le mettre en avant pendant le direct.</p>');
    parts.push('</section>');

    parts.push('</main>');
    return parts.join('');
  }

  private async buildHomePagePrerender(): Promise<{
    html: string;
    listenerCount: number;
    latestPosts: Array<{ title: string; slug: string; excerpt: string | null; date: string | null }>;
    speakers: Array<{ id: string; displayName: string; avatarUrl: string | null; isSpeaking: boolean; lastSpokeAt: string | null }>;
    participants: Participant[];
    listenerHistory: ListenerStatsEntry[];
    pulse: HomePulseData | null;
  }> {
    const listenerCount = this.listenerStatsService.getCurrentCount();
    const rawSpeakers = this.speakerTracker.getSpeakers();
    const speakers = rawSpeakers.slice(0, 6).map((speaker) => {
      const displayName = speaker.displayName || speaker.username || `Membre ${speaker.id}`;
      let lastSpokeAt: string | null = null;
      if (typeof speaker.lastSpokeAt === 'number' && Number.isFinite(speaker.lastSpokeAt)) {
        lastSpokeAt = new Date(speaker.lastSpokeAt).toISOString();
      }
      return {
        id: speaker.id,
        displayName,
        avatarUrl: speaker.avatar ?? null,
        isSpeaking: Boolean(speaker.isSpeaking),
        lastSpokeAt,
      };
    });

    let latestPosts: Array<{ title: string; slug: string; excerpt: string | null; date: string | null }> = [];
    try {
      const { posts } = await this.blogService.listPosts({ limit: 6, sortBy: 'date', sortOrder: 'desc' });
      latestPosts = posts.map((post) => ({
        title: post.title,
        slug: post.slug,
        excerpt: post.seoDescription ?? post.excerpt,
        date: post.date,
      }));
    } catch (error) {
      console.warn('Failed to load blog posts for home prerender', error);
    }

    const participants = this.speakerTracker.getInitialState()?.speakers ?? [];
    const listenerHistory = this.listenerStatsService.getHistory();

    let pulse: HomePulseData | null = null;
    if (this.voiceActivityRepository) {
      try {
        const snapshot = await this.voiceActivityRepository.getCommunityPulse({ windowMinutes: 15 });
        pulse = this.buildHomePulsePresentation(snapshot);
      } catch (error) {
        console.warn('Failed to compute community pulse for home prerender', error);
      }
    }

    const html = this.buildHomePageHtml({ listenerCount, speakers, latestPosts, pulse });
    return { html, listenerCount, latestPosts, speakers, participants, listenerHistory, pulse };
  }

  private async buildMembersPagePrerender(search: string | null): Promise<string> {
    try {
      const normalizedSearch = this.normalizeMemberSearchQuery(search);
      const result = await this.discordBridge.listGuildMembers({
        limit: 30,
        search: normalizedSearch.length > 0 ? normalizedSearch : null,
      });
      const hiddenIds = await this.adminService.getHiddenMemberIds();
      const visibleMembers = result.members.filter((member) => !hiddenIds.has(member.id));

      let recentMessagesByUser: Record<string, UserMessageActivityEntry[]> = {};
      if (this.voiceActivityRepository) {
        const userIds = visibleMembers
          .map((member) => member.id)
          .filter((id): id is string => typeof id === 'string' && id.length > 0);
        if (userIds.length > 0) {
          try {
            recentMessagesByUser = await this.voiceActivityRepository.listRecentUserMessages({
              userIds,
              limitPerUser: 3,
            });
          } catch (error) {
            console.warn('Failed to load recent messages for members prerender', error);
          }
        }
      }

      const members = visibleMembers.slice(0, 18).map((member) => {
        const displayName = member.displayName || member.nickname || member.username || `Membre ${member.id}`;
        const messages = recentMessagesByUser[member.id] ?? [];
        const highlight = messages.length > 0 ? messages[messages.length - 1] : null;
        const highlightTimestamp = highlight?.timestamp instanceof Date
          ? highlight.timestamp.toISOString()
          : null;
        return {
          id: member.id,
          displayName,
          username: member.username ?? null,
          avatarUrl: member.avatarUrl ?? null,
          joinedAt: member.joinedAt ?? null,
          highlightMessage: highlight
            ? { content: highlight.content ?? '', timestamp: highlightTimestamp }
            : null,
        };
      });

      return this.buildMembersPageHtml({ search, members });
    } catch (error) {
      console.error('Failed to build members prerender', error);
      return this.buildMembersPageHtml({ search, members: [] });
    }
  }

  private async buildBlogListingPrerender(tags: string[]): Promise<{
    html: string;
    posts: BlogPostSummary[];
    availableTags: string[];
    selectedTags: string[];
  }> {
    let posts: BlogPostSummary[] = [];
    let availableTags: string[] = [];
    try {
      const result = await this.blogService.listPosts({
        tags: tags.length > 0 ? tags : null,
        sortBy: 'date',
        sortOrder: 'desc',
        limit: 24,
      });
      posts = result.posts;
      availableTags = result.availableTags;
    } catch (error) {
      console.error('Failed to build blog listing prerender', error);
      posts = [];
      availableTags = [];
    }

    const normalizedPosts = posts.map((post) => ({
      title: post.title,
      slug: post.slug,
      excerpt: post.seoDescription ?? post.excerpt,
      date: post.date,
      author: this.config.siteName,
    }));
    const html = this.buildBlogListingHtml({ tags, posts: normalizedPosts, availableTags });
    return { html, posts, availableTags, selectedTags: tags };
  }

  private async buildClassementsPagePrerender(
    options: NormalizedHypeLeaderboardQueryOptions,
  ): Promise<{ html: string; bootstrap: ClassementsPageBootstrap }> {
    const normalizedOptions: NormalizedHypeLeaderboardQueryOptions = {
      ...options,
      limit: Math.min(Math.max(options.limit ?? 100, 1), 100),
    };

    let result: HypeLeaderboardResult | null = null;
    try {
      result = await this.getCachedHypeLeaders(normalizedOptions);
    } catch (error) {
      console.error('Failed to build classements prerender', error);
      result = null;
    }

    const leaders = (result?.leaders ?? []).slice(0, 100).map((leader, index) => this.normalizeClassementLeader(leader, index));
    const snapshot = result
      ? {
          bucketStart: result.snapshot.bucketStart.toISOString(),
          comparedTo: result.snapshot.comparedTo ? result.snapshot.comparedTo.toISOString() : null,
        }
      : { bucketStart: null, comparedTo: null };

    const query = {
      search: options.search ?? '',
      sortBy: options.sortBy,
      sortOrder: options.sortOrder,
      period: options.periodDays === null ? 'all' : String(options.periodDays ?? '30'),
    };

    const html = this.buildClassementsPageHtml({ leaders, snapshot, query });
    return { html, bootstrap: { query, leaders, snapshot } };
  }

  private buildClassementsPageHtml(data: {
    leaders: ClassementLeaderBootstrap[];
    snapshot: { bucketStart: string | null; comparedTo: string | null } | null;
    query: { search: string; sortBy: HypeLeaderboardSortBy; sortOrder: HypeLeaderboardSortOrder; period: string };
  }): string {
    const parts: string[] = [];
    const numberFormatter = new Intl.NumberFormat('fr-FR', {
      maximumFractionDigits: 2,
      minimumFractionDigits: 0,
    });

    const formatScore = (value: unknown): string => {
      const numericValue = Number(value);
      if (!Number.isFinite(numericValue)) {
        return '0';
      }
      if (Math.abs(numericValue) >= 1000) {
        return numberFormatter.format(Math.round(numericValue));
      }
      return numberFormatter.format(numericValue);
    };

    const formatSigned = (value: unknown): string => {
      const numericValue = Number(value);
      if (!Number.isFinite(numericValue)) {
        return '0';
      }
      const formatted = formatScore(Math.abs(numericValue));
      if (numericValue > 0) {
        return `+${formatted}`;
      }
      if (numericValue < 0) {
        return `-${formatted}`;
      }
      return formatted;
    };

    const padRank = (value: number): string => String(Math.max(1, value)).padStart(2, '0');

    const searchValue = data.query.search ?? '';
    const sortBy = data.query.sortBy;
    const sortOrder = data.query.sortOrder;
    const allowedPeriods = new Set(['all', '7', '30', '90', '365']);
    const period = allowedPeriods.has(data.query.period) ? data.query.period : '30';
    const metaLabel = this.buildClassementsMetaLabel(data.leaders.length, data.snapshot);

    parts.push('<div class="classements-page flex flex-col gap-10">');
    parts.push('<section class="rounded-3xl bg-white/5 p-[1px]">');
    parts.push('<div class="relative overflow-hidden rounded-[1.45rem] bg-slate-950/80 p-8 shadow-neon">');
    parts.push('<div class="pointer-events-none absolute inset-0 bg-gradient-to-br from-sky-500/15 via-fuchsia-500/10 to-purple-500/20"></div>');
    parts.push('<div class="relative flex flex-col gap-8 sm:flex-row sm:items-center sm:justify-between">');
    parts.push('<div class="max-w-2xl space-y-6">');
    parts.push('<p class="text-xs uppercase tracking-[0.35em] text-slate-400">Classement officiel</p>');
    parts.push('<h1 class="text-3xl font-black leading-tight text-white sm:text-4xl">Top 100 des personnes les plus hype & cool</h1>');
    parts.push(
      '<p class="text-base text-slate-300 sm:text-lg">Ce classement mesure l’énergie que chaque voix apporte au serveur : l’impact sur la fréquentation, la durée de parole et la vibe générale.</p>',
    );
    parts.push('</div>');
    parts.push('</div>');
    parts.push('</div>');
    parts.push('</section>');

    parts.push('<section class="space-y-6">');
    parts.push('<div class="flex flex-col gap-2 sm:flex-row sm:items-end sm:justify-between">');
    parts.push('<h2 class="text-2xl font-bold text-white">Classement Hype</h2>');
    parts.push(`<span class="text-sm text-slate-400">${this.escapeHtml(metaLabel)}</span>`);
    parts.push('</div>');

    parts.push('<div class="grid gap-4 rounded-3xl border border-white/10 bg-slate-950/70 p-6 md:grid-cols-4 xl:grid-cols-5">');
    parts.push('<label class="flex flex-col gap-2 md:col-span-2">');
    parts.push('<span class="text-xs uppercase tracking-[0.3em] text-slate-400">Recherche</span>');
    parts.push(
      `<input type="search" inputmode="search" autocomplete="off" spellcheck="false" placeholder="Rechercher un pseudo" class="w-full rounded-2xl border border-white/10 bg-slate-900/60 px-4 py-2 text-sm text-white placeholder-slate-500 transition focus:border-sky-500 focus:outline-none focus:ring-2 focus:ring-sky-500/40" value="${this.escapeHtml(searchValue)}" />`,
    );
    parts.push('</label>');

    const sortOptions: Array<{ value: HypeLeaderboardSortBy; label: string }> = [
      { value: 'schScoreNorm', label: 'Score hype' },
      { value: 'arrivalEffect', label: "Effet d'arrivée" },
      { value: 'departureEffect', label: 'Effet de départ' },
      { value: 'activityScore', label: "Score d'activité" },
      { value: 'displayName', label: 'Pseudo' },
    ];

    parts.push('<label class="flex flex-col gap-2">');
    parts.push('<span class="text-xs uppercase tracking-[0.3em] text-slate-400">Trier par</span>');
    parts.push('<select class="w-full rounded-2xl border border-white/10 bg-slate-900/60 px-4 py-2 text-sm text-white transition focus:border-sky-500 focus:outline-none focus:ring-2 focus:ring-sky-500/40">');
    for (const option of sortOptions) {
      const selected = option.value === sortBy ? ' selected' : '';
      parts.push(`<option value="${option.value}"${selected}>${this.escapeHtml(option.label)}</option>`);
    }
    parts.push('</select>');
    parts.push('</label>');

    const sortOrderLabel = sortOrder === 'asc' ? 'Ordre ascendant' : 'Ordre descendant';
    const sortOrderIcon = sortOrder === 'asc' ? '↑' : '↓';
    const sortOrderPressed = sortOrder === 'asc' ? 'true' : 'false';
    parts.push('<div class="flex flex-col gap-2">');
    parts.push('<span class="text-xs uppercase tracking-[0.3em] text-slate-400">Ordre</span>');
    parts.push(
      `<button type="button" class="flex items-center justify-between gap-2 rounded-2xl border border-white/10 bg-slate-900/60 px-4 py-2 text-sm font-medium text-white transition hover:border-sky-500/60 focus:border-sky-500 focus:outline-none focus:ring-2 focus:ring-sky-500/40" aria-pressed="${sortOrderPressed}">`,
    );
    parts.push(`<span class="pointer-events-none select-none">${this.escapeHtml(sortOrderLabel)}</span>`);
    parts.push(`<span aria-hidden="true" class="text-base leading-none">${sortOrderIcon}</span>`);
    parts.push('</button>');
    parts.push('</div>');

    const periodOptions = [
      { value: 'all', label: 'Toujours' },
      { value: '7', label: '7 jours' },
      { value: '30', label: '30 jours' },
      { value: '90', label: '90 jours' },
      { value: '365', label: '365 jours' },
    ];
    parts.push('<label class="flex flex-col gap-2">');
    parts.push('<span class="text-xs uppercase tracking-[0.3em] text-slate-400">Période</span>');
    parts.push('<select class="w-full rounded-2xl border border-white/10 bg-slate-900/60 px-4 py-2 text-sm text-white transition focus:border-sky-500 focus:outline-none focus:ring-2 focus:ring-sky-500/40">');
    for (const option of periodOptions) {
      const selected = option.value === period ? ' selected' : '';
      parts.push(`<option value="${option.value}"${selected}>${option.label}</option>`);
    }
    parts.push('</select>');
    parts.push('</label>');
    parts.push('</div>');

    if (data.leaders.length === 0) {
      parts.push('<div class="grid gap-6">');
      parts.push(
        '<div class="rounded-3xl border border-dashed border-white/10 bg-slate-950/60 px-10 py-16 text-center">',
      );
      parts.push('<div class="mx-auto h-14 w-14 rounded-full border border-white/10 bg-white/5"></div>');
      parts.push('<p class="mt-6 text-lg font-semibold text-white">Pas encore de hype mesurée</p>');
      parts.push(
        '<p class="mt-2 text-sm text-slate-400">Connecte-toi au salon vocal pour lancer les festivités.</p>',
      );
      parts.push('</div>');
      parts.push('</div>');
      parts.push('</section>');
      parts.push('</div>');
      return parts.join('');
    }

    parts.push('<div class="grid gap-6">');
    for (const [index, leader] of data.leaders.entries()) {
      const rank = leader.rank || index + 1;
      const style = rank <= 3 ? AppServer.classementsTopThreeStyles[rank - 1] : null;
      const highlight = style?.highlight ?? 'border-white/5 bg-slate-900/50';
      const accent = style?.accent ?? 'from-transparent to-transparent';
      const ring = style?.ring ?? 'ring-2 ring-white/10';
      const badgeClass = style?.badge ?? 'bg-slate-900/90 text-white border border-white/20';
      const trend = this.describeClassementTrend(leader.positionTrend);
      const normalizedUsername = leader.username
        ? leader.username.startsWith('@')
          ? leader.username
          : `@${leader.username}`
        : null;
      const activityScore = formatScore(leader.activityScore);
      const avatarUrl = this.selectClassementsAvatar(leader);
      const hasAvatar = typeof avatarUrl === 'string' && avatarUrl.length > 0;
      const seed = this.computeClassementAvatarSeed(leader, rank);
      const fallbackBackground = this.selectFallbackAvatarBackground(seed);
      const altName = (() => {
        const name = leader.displayName?.trim();
        if (name) {
          return name;
        }
        const username = normalizedUsername ? normalizedUsername.replace(/^@/, '') : '';
        return username || `profil ${padRank(rank)}`;
      })();

      const userId = typeof leader.userId === 'string' ? leader.userId : '';
      const profileHref = userId ? `/profil/${encodeURIComponent(userId)}` : null;
      if (profileHref) {
        parts.push(
          `<a class="leader-card-link" href="${this.escapeHtml(profileHref)}" aria-label="Voir le profil de ${this.escapeHtml(altName)}">`,
        );
      }

      parts.push(
        `<article data-rank="${rank}" class="leader-card relative overflow-hidden rounded-3xl border ${highlight}">`,
      );
      parts.push(`<div class="absolute inset-0 bg-gradient-to-r ${accent} opacity-[0.22]"></div>`);
      parts.push('<div class="relative flex flex-col gap-6 p-6">');
      parts.push('<div class="flex flex-col gap-4 sm:flex-row sm:items-center sm:justify-between">');
      parts.push('<div class="flex items-center gap-4">');
      parts.push('<div class="relative">');
      parts.push(
        `<div class="relative flex h-16 w-16 items-center justify-center overflow-hidden rounded-full border border-white/10 bg-slate-950/70 ${ring} ring-offset-2 ring-offset-slate-950">`,
      );
      if (hasAvatar && avatarUrl) {
        parts.push(
          `<img src="${this.escapeHtml(avatarUrl)}" alt="Avatar de ${this.escapeHtml(altName)}" loading="lazy" class="h-full w-full object-cover" />`,
        );
      } else {
        parts.push(
          `<span class="flex h-full w-full items-center justify-center bg-gradient-to-br ${fallbackBackground} text-lg font-semibold text-white/90">${this.escapeHtml(this.getClassementLeaderInitials(leader))}</span>`,
        );
      }
      parts.push('</div>');
      parts.push(
        `<span class="absolute -bottom-1 -right-1 inline-flex h-9 w-9 items-center justify-center rounded-full border border-white/20 text-xs font-bold shadow-lg shadow-black/50 ${badgeClass}">#${padRank(rank)}</span>`,
      );
      parts.push('</div>');
      parts.push('<div class="space-y-1.5">');
      parts.push(`<h3 class="text-lg font-semibold text-white">${this.escapeHtml(leader.displayName ?? 'Inconnu·e')}</h3>`);
      if (normalizedUsername) {
        parts.push(`<p class="text-xs font-medium text-slate-400/80">${this.escapeHtml(normalizedUsername)}</p>`);
      }
      parts.push(
        `<p class="text-[0.65rem] uppercase tracking-[0.3em] text-slate-400/70">Activité ${this.escapeHtml(activityScore)}</p>`,
      );
      parts.push('</div>');
      parts.push('</div>');
      parts.push(
        `<div class="flex flex-col items-start gap-1 rounded-full border border-white/10 bg-slate-950/60 px-4 py-2 text-[0.65rem] font-semibold leading-tight text-white/80 sm:items-end sm:self-start sm:text-right">`,
      );
      parts.push(
        `<span class="flex items-center gap-1 ${trend.className}"><span aria-hidden="true">${trend.icon}</span><span>${this.escapeHtml(trend.delta)}</span></span>`,
      );
      parts.push(
        `<span class="text-[0.55rem] uppercase tracking-[0.25em] text-slate-400/70">${this.escapeHtml(trend.label)}</span>`,
      );
      parts.push('</div>');
      parts.push('</div>');
      parts.push('<dl class="grid grid-cols-2 gap-5 text-sm sm:grid-cols-4">');
      parts.push('<div>');
      parts.push('<dt class="text-xs uppercase tracking-[0.3em] text-slate-400">Score hype</dt>');
      parts.push(`<dd class="mt-1 text-base font-semibold text-sky-300">${this.escapeHtml(formatScore(leader.schScoreNorm))}</dd>`);
      parts.push('</div>');
      parts.push('<div>');
      parts.push('<dt class="text-xs uppercase tracking-[0.3em] text-slate-400">Effet arrivée</dt>');
      parts.push(`<dd class="mt-1 text-base font-semibold text-purple-200">${this.escapeHtml(formatSigned(leader.arrivalEffect))}</dd>`);
      parts.push('</div>');
      parts.push('<div>');
      parts.push('<dt class="text-xs uppercase tracking-[0.3em] text-slate-400">Effet départ</dt>');
      parts.push(`<dd class="mt-1 text-base font-semibold text-emerald-200">${this.escapeHtml(formatSigned(leader.departureEffect))}</dd>`);
      parts.push('</div>');
      parts.push('<div>');
      parts.push('<dt class="text-xs uppercase tracking-[0.3em] text-slate-400">Indice d&#39;activité</dt>');
      parts.push(`<dd class="mt-1 text-base font-semibold text-fuchsia-300">${this.escapeHtml(activityScore)}</dd>`);
      parts.push('</div>');
      parts.push('</dl>');
      parts.push('</div>');
      parts.push('</article>');
      if (profileHref) {
        parts.push('</a>');
      }
    }
    parts.push('</div>');
    parts.push('</section>');
    parts.push('</div>');
    return parts.join('');
  }

  private parseShopCheckoutFeedback(
    status: string | null | undefined,
  ): { type: 'success' | 'info' | 'error'; message: string } | null {
    if (!status) {
      return null;
    }

    const normalized = status.trim().toLowerCase();
    if (!normalized) {
      return null;
    }

    if (normalized === 'success') {
      return {
        type: 'success',
        message: 'Merci pour ton soutien ! La commande est bien prise en compte.',
      };
    }

    if (normalized === 'cancelled') {
      return {
        type: 'info',
        message: 'Paiement annulé. Tu peux réessayer quand tu veux.',
      };
    }

    return {
      type: 'error',
      message: 'Une erreur est survenue lors du paiement. Aucun débit n’a été effectué.',
    };
  }

  private buildShopPagePrerender(options: { checkoutStatus?: string | null; products?: PublicProduct[] } = {}): {
    html: string;
    bootstrap: ShopPageBootstrap;
  } {
    const products = Array.isArray(options.products) ? options.products : this.shopService.getProducts();
    const feedback = this.parseShopCheckoutFeedback(options.checkoutStatus);
    const html = this.buildShopPageHtml({ products, feedback });
    return { html, bootstrap: { products } };
  }

  private buildShopStructuredData(products: PublicProduct[]): unknown[] {
    if (!Array.isArray(products) || products.length === 0) {
      return [];
    }

    const seller = {
      '@type': 'Organization',
      name: this.config.siteName,
      url: this.config.publicBaseUrl,
    };

    const normalizePaymentMethod = (provider: ShopProvider): string | null => {
      switch (provider) {
        case 'paypal':
          return 'https://schema.org/PayPal';
        case 'coingate':
          return 'https://schema.org/Cryptocurrency';
        case 'stripe':
          return 'https://schema.org/CreditCard';
        default:
          return null;
      }
    };

    const itemListElements = products
      .map((product, index) => {
        if (!product || typeof product.id !== 'string') {
          return null;
        }

        const productUrl = this.toAbsoluteUrl(`/boutique#${encodeURIComponent(product.id)}`);
        const imageUrl = this.toAbsoluteMediaUrl(product.image?.url ?? null);
        const includes = Array.isArray(product.includes) ? product.includes.filter(Boolean) : [];
        const badges = Array.isArray(product.badges) ? product.badges.filter(Boolean) : [];
        const paymentMethods = Array.isArray(product.providers)
          ? Array.from(
              new Set(
                product.providers
                  .map((provider) => normalizePaymentMethod(provider))
                  .filter((method): method is string => Boolean(method)),
              ),
            )
          : [];

        const offer: Record<string, unknown> = {
          '@type': 'Offer',
          url: productUrl,
          priceCurrency: product.price?.currency?.toUpperCase?.() ?? 'EUR',
          availability: 'https://schema.org/InStock',
          itemCondition: 'https://schema.org/NewCondition',
          seller,
        };

        const priceAmount = Number(product.price?.amount);
        if (Number.isFinite(priceAmount)) {
          offer.price = priceAmount.toFixed(2);
        }

        if (paymentMethods.length > 0) {
          offer.acceptedPaymentMethod = paymentMethods;
        }

        const additionalProperties = includes.map((value) => ({
          '@type': 'PropertyValue',
          name: 'Inclus',
          value,
        }));

        const releaseDate = this.formatSitemapDate(product.updatedAt ?? null);

        const productData: Record<string, unknown> = {
          '@type': 'Product',
          name: product.name,
          description: product.description,
          sku: product.id,
          offers: offer,
          brand: {
            '@type': 'Brand',
            name: this.config.siteName,
          },
        };

        if (imageUrl) {
          productData.image = imageUrl;
        }

        if (badges.length > 0) {
          productData.keywords = badges.join(', ');
        }

        if (additionalProperties.length > 0) {
          productData.additionalProperty = additionalProperties;
        }

        if (releaseDate) {
          productData.releaseDate = releaseDate;
          productData.dateModified = releaseDate;
        }

        return {
          '@type': 'ListItem',
          position: index + 1,
          url: productUrl,
          name: product.name,
          item: productData,
        };
      })
      .filter((entry): entry is NonNullable<typeof entry> => Boolean(entry));

    if (itemListElements.length === 0) {
      return [];
    }

    const itemList = {
      '@context': 'https://schema.org',
      '@type': 'ItemList',
      name: `${this.config.siteName} – Sélection boutique`,
      description:
        'Catalogue des produits officiels Libre Antenne avec détails des offres, tarifs et moyens de paiement disponibles.',
      url: this.toAbsoluteUrl('/boutique'),
      numberOfItems: itemListElements.length,
      itemListOrder: 'http://schema.org/ItemListOrderAscending',
      itemListElement: itemListElements,
    };

    return [itemList];
  }

  private buildShopPageHtml(data: {
    products: PublicProduct[];
    feedback: { type: 'success' | 'info' | 'error'; message: string } | null;
  }): string {
    const parts: string[] = [];
    const sortedProducts = data.products
      .slice()
      .sort((a, b) => Number(Boolean(b.highlight)) - Number(Boolean(a.highlight)));

    parts.push('<div class="shop-page flex flex-col gap-10">');
    parts.push(
      '<section class="space-y-6 rounded-3xl border border-white/10 bg-white/5 px-8 py-12 shadow-xl shadow-slate-950/40 backdrop-blur-xl">',
    );
    parts.push('<p class="text-xs uppercase tracking-[0.35em] text-slate-300">Boutique officielle</p>');
    parts.push('<div class="grid gap-8 lg:grid-cols-[1.1fr_1fr] lg:items-center">');
    parts.push('<div class="space-y-4">');
    parts.push('<h1 class="text-4xl font-bold tracking-tight text-white sm:text-5xl">La Boutique Libre Antenne</h1>');
    parts.push(
      '<p class="text-base leading-relaxed text-slate-200">Soutiens la libre antenne et repars avec des pièces conçues pour les noctambules, les gamers et les voix libres. Paiement sécurisé via Stripe, PayPal ou CoinGate.</p>',
    );
    parts.push('<div class="flex flex-wrap gap-3 text-xs text-slate-200">');
    parts.push(
      `<span class="inline-flex items-center gap-2 rounded-full border border-white/15 bg-white/10 px-4 py-1.5">${this.renderLucideIcon('ShoppingBag', 'h-4 w-4')}Stripe, PayPal & CoinGate</span>`,
    );
    parts.push(
      `<span class="inline-flex items-center gap-2 rounded-full border border-white/15 bg-white/10 px-4 py-1.5">${this.renderLucideIcon('Truck', 'h-4 w-4')}Livraison France & Europe</span>`,
    );
    parts.push(
      `<span class="inline-flex items-center gap-2 rounded-full border border-white/15 bg-white/10 px-4 py-1.5">${this.renderLucideIcon('Coffee', 'h-4 w-4')}Production à la demande</span>`,
    );
    parts.push('</div>');
    parts.push('</div>');
    parts.push(
      '<div class="rounded-3xl border border-fuchsia-400/40 bg-fuchsia-500/10 px-6 py-6 text-sm text-fuchsia-100 shadow-lg shadow-fuchsia-900/30">',
    );
    parts.push('<p class="text-xs uppercase tracking-[0.35em] text-fuchsia-200/80">Libre antenne</p>');
    parts.push(
      '<p class="mt-3 leading-relaxed">Chaque achat finance l’hébergement du bot, le mixage audio et la préparation de nouvelles émissions en roue libre. Merci de faire tourner la radio indépendante.</p>',
    );
    parts.push('</div>');
    parts.push('</div>');
    parts.push('</section>');

    if (data.feedback) {
      const styles: Record<string, string> = {
        success: 'border-emerald-400/40 bg-emerald-500/10 text-emerald-100',
        info: 'border-sky-400/40 bg-sky-500/10 text-sky-100',
        error: 'border-rose-400/40 bg-rose-500/10 text-rose-100',
      };
      const icon =
        data.feedback.type === 'success'
          ? 'ShieldCheck'
          : data.feedback.type === 'error'
          ? 'AlertCircle'
          : 'RefreshCcw';
      const style = styles[data.feedback.type] ?? styles.info;
      parts.push(
        `<div class="rounded-2xl border px-5 py-4 text-sm shadow-lg shadow-slate-950/40 backdrop-blur ${style}">`,
      );
      parts.push('<div class="flex items-center gap-3">');
      parts.push(this.renderLucideIcon(icon, 'h-4 w-4'));
      parts.push(`<span>${this.escapeHtml(data.feedback.message)}</span>`);
      parts.push('</div>');
      parts.push('</div>');
    }

    parts.push('<section class="space-y-6">');
    if (sortedProducts.length === 0) {
      parts.push(
        '<div class="rounded-3xl border border-white/10 bg-black/30 px-6 py-10 text-center text-sm text-slate-300">Catalogue en cours de réapprovisionnement. Reviens bientôt !</div>',
      );
    } else {
      parts.push('<div class="grid gap-6 md:grid-cols-2 xl:grid-cols-3">');
      for (const product of sortedProducts) {
        parts.push(this.buildShopProductCard(product));
      }
      parts.push('</div>');
    }
    parts.push('</section>');

    parts.push('<section class="grid gap-6 lg:grid-cols-2">');
    parts.push(
      '<div class="rounded-3xl border border-white/10 bg-slate-950/60 p-6 shadow-lg shadow-slate-950/40 backdrop-blur">',
    );
    parts.push('<h3 class="flex items-center gap-2 text-lg font-semibold text-white">');
    parts.push(`${this.renderLucideIcon('ShieldCheck', 'h-5 w-5 text-emerald-300')}Paiements vérifiés`);
    parts.push('</h3>');
    parts.push(
      '<p class="mt-3 text-sm leading-relaxed text-slate-300">Stripe chiffre chaque transaction et accepte la plupart des cartes, Apple Pay et Google Pay. Aucun numéro sensible n’est stocké sur nos serveurs.</p>',
    );
    parts.push('</div>');
    parts.push(
      '<div class="rounded-3xl border border-white/10 bg-slate-950/60 p-6 shadow-lg shadow-slate-950/40 backdrop-blur">',
    );
    parts.push('<h3 class="flex items-center gap-2 text-lg font-semibold text-white">');
    parts.push(`${this.renderLucideIcon('Coins', 'h-5 w-5 text-emerald-300')}Crypto friendly`);
    parts.push('</h3>');
    parts.push(
      '<p class="mt-3 text-sm leading-relaxed text-slate-300">CoinGate permet de régler en Bitcoin, Lightning Network et plus de 70 altcoins, avec conversion instantanée en euros ou conservation en crypto.</p>',
    );
    parts.push('</div>');
    parts.push('</section>');
    parts.push('</div>');

    return parts.join('');
  }

  private buildShopProductCard(product: PublicProduct): string {
    const parts: string[] = [];
    const emoji = this.escapeHtml(product.emoji ?? '🛒');
    const highlightBadge = product.highlight
      ? `<span class="inline-flex items-center gap-1 rounded-full border border-fuchsia-400/40 bg-fuchsia-500/10 px-3 py-1 text-xs font-semibold uppercase tracking-[0.25em] text-fuchsia-100">${this.renderLucideIcon('Sparkles', 'h-3 w-3 text-fuchsia-200')}<span class="tracking-normal">Coup de cœur</span></span>`
      : '';
    const badges = Array.isArray(product.badges) ? product.badges : [];
    const includes = Array.isArray(product.includes) ? product.includes : [];
    const providers = Array.isArray(product.providers) ? product.providers : [];
    const image = product.image ?? null;

    parts.push(
      '<article class="flex h-full flex-col rounded-3xl border border-white/10 bg-white/5 p-6 shadow-lg shadow-slate-950/40 backdrop-blur">',
    );
    parts.push('<div class="flex items-center justify-between">');
    parts.push(`<span class="text-4xl" aria-hidden="true">${emoji}</span>`);
    if (highlightBadge) {
      parts.push(highlightBadge);
    }
    parts.push('</div>');

    if (badges.length > 0) {
      parts.push('<div class="mt-4 flex flex-wrap gap-2">');
      badges.forEach((badge) => {
        parts.push(
          `<span class="inline-flex items-center gap-1 rounded-full border border-white/10 bg-black/30 px-3 py-1 text-[0.65rem] font-semibold uppercase tracking-[0.35em] text-slate-200/90">${this.renderLucideIcon('BadgeCheck', 'h-3 w-3 text-emerald-300')}<span class="tracking-normal">${this.escapeHtml(badge)}</span></span>`,
        );
      });
      parts.push('</div>');
    }

    if (image && image.url) {
      const url = this.escapeHtml(image.url);
      const alt = this.escapeHtml(image.alt ?? product.name ?? 'Visuel du produit');
      const accent = product.accent ? ` ${this.escapeHtml(product.accent)}` : '';
      parts.push(`<figure class="relative mt-6 overflow-hidden rounded-2xl border border-white/10 bg-gradient-to-br${accent}">`);
      parts.push(
        `<img src="${url}" alt="${alt}" class="h-full w-full object-cover object-center" loading="lazy" decoding="async" />`,
      );
      parts.push('</figure>');
    }

    parts.push(`<h3 class="mt-5 text-xl font-semibold text-white">${this.escapeHtml(product.name)}</h3>`);
    parts.push(`<p class="mt-2 text-sm leading-relaxed text-slate-300">${this.escapeHtml(product.description)}</p>`);

    const accentSoft = product.accentSoft ? this.escapeHtml(product.accentSoft) : 'bg-white/10';
    const price = product.price?.formatted ? this.escapeHtml(product.price.formatted) : '—';
    parts.push(`<div class="mt-4 rounded-3xl border border-white/10 px-5 py-4 ${accentSoft}">`);
    parts.push(`<p class="text-3xl font-bold text-white">${price}</p>`);
    parts.push('<p class="text-xs uppercase tracking-[0.35em] text-slate-300">TTC</p>');
    parts.push('</div>');

    if (includes.length > 0) {
      parts.push('<ul class="mt-5 space-y-2 text-sm text-slate-200">');
      includes.forEach((item) => {
        parts.push('<li class="flex items-start gap-2">');
        parts.push(this.renderLucideIcon('ShieldCheck', 'mt-0.5 h-4 w-4 text-indigo-300'));
        parts.push(`<span>${this.escapeHtml(item)}</span>`);
        parts.push('</li>');
      });
      parts.push('</ul>');
    }

    const shipping = product.shippingEstimate
      ? this.escapeHtml(product.shippingEstimate)
      : 'Livraison estimée communiquée après commande';
    parts.push('<p class="mt-4 flex items-center gap-2 text-xs text-slate-400">');
    parts.push(this.renderLucideIcon('Truck', 'h-4 w-4'));
    parts.push(`<span>${shipping}</span>`);
    parts.push('</p>');

    parts.push('<div class="mt-6 flex flex-col gap-3">');
    if (providers.length > 0) {
      for (const provider of providers) {
        const config = AppServer.shopProviderRenderConfig[provider];
        if (!config) {
          continue;
        }
        const accent = this.escapeHtml(config.accentClass);
        parts.push('<div class="flex flex-col gap-1">');
        parts.push(
          `<button type="button" class="flex w-full items-center justify-center gap-2 rounded-full border px-4 py-2 text-sm font-semibold text-white transition focus:outline-none focus:ring-2 focus:ring-offset-2 focus:ring-offset-slate-950 disabled:cursor-not-allowed disabled:opacity-50 ${accent}">Payer avec ${this.escapeHtml(config.label)}${this.renderLucideIcon(config.icon, 'h-4 w-4')}</button>`,
        );
        parts.push(`<span class="text-xs text-slate-400">${this.escapeHtml(config.helper)}</span>`);
        parts.push('</div>');
      }
    } else {
      parts.push(
        '<div class="rounded-2xl border border-white/10 bg-black/40 px-4 py-3 text-center text-sm text-slate-300">Paiements bientôt disponibles pour ce produit.</div>',
      );
    }
    parts.push('</div>');

    parts.push('</article>');
    return parts.join('');
  }

  private buildAboutPageHtml(): string {
    const { hero, highlights } = aboutPageContent;
    const parts: string[] = [];
    parts.push('<div class="about-page flex flex-col gap-10">');
    parts.push(
      '<section class="space-y-6 rounded-3xl border border-white/10 bg-white/5 px-8 py-12 shadow-xl shadow-slate-950/40 backdrop-blur-xl">',
    );
    parts.push(`<p class="text-xs uppercase tracking-[0.35em] text-slate-300">${this.escapeHtml(hero.eyebrow)}</p>`);
    parts.push(`<h1 class="text-4xl font-bold tracking-tight text-white sm:text-5xl">${this.escapeHtml(hero.title)}</h1>`);
    for (const paragraph of hero.paragraphs) {
      parts.push(`<p class="text-base leading-relaxed text-slate-200">${this.escapeHtml(paragraph)}</p>`);
    }
    parts.push(
      `<a class="inline-flex items-center gap-2 rounded-full border border-white/10 bg-white/10 px-4 py-2 text-sm font-semibold text-slate-200 transition hover:bg-white/20 hover:text-white" href="${this.escapeHtml(hero.cta.href)}" target="_blank" rel="noreferrer">${this.escapeHtml(hero.cta.label)}${this.renderLucideIcon('ArrowRight', 'h-4 w-4')}</a>`,
    );
    parts.push('</section>');

    parts.push('<section class="grid gap-6 md:grid-cols-2">');
    for (const highlight of highlights) {
      parts.push(
        '<div class="rounded-3xl border border-white/10 bg-slate-950/60 p-6 shadow-lg shadow-slate-950/40 backdrop-blur">',
      );
      parts.push(`<h2 class="text-xl font-semibold text-white">${this.escapeHtml(highlight.title)}</h2>`);
      parts.push(`<p class="mt-3 text-sm text-slate-300">${this.escapeHtml(highlight.body)}</p>`);
      parts.push('</div>');
    }
    parts.push('</section>');
    parts.push(
      `<script type="application/json" id="about-page-content">${this.escapeHtml(JSON.stringify(aboutPageContent))}</script>`,
    );
    parts.push('</div>');

    return parts.join('');
  }

  private buildLegalMentionsPageHtml(): string {
    const siteLabel = 'Libre Antenne';
    const publisher = 'Axiome D. – coordination éditoriale';
    const legalStatus = 'Projet communautaire associatif (déclaration loi 1901 en cours)';
    const postalAddress = '38 rue des Studios, 75011 Paris, France';
    const contactEmail = 'contact@libre-antenne.fm';
    const contactDiscord = 'Salon #support sur le serveur Discord Libre Antenne';
    const contactDelay = 'Réponse sous 72 heures ouvrées pour les demandes légales';
    const hostingCommercialName = 'OVHcloud';
    const hostingLegalName = 'OVH SAS';
    const hostingAddress = '2 rue Kellermann, 59100 Roubaix, France';
    const hostingWebsite = 'https://www.ovhcloud.com/';
    const hostingPhone = '+33 (0)9 72 10 10 07';
    const identificationNotes = [
      'Numéro RNA : en cours d’attribution par la préfecture de Paris (dossier déposé).',
      'Responsable de la publication : Axiome D., au nom de la coordination Libre Antenne.',
      'Le projet est actuellement opéré par une équipe bénévole sans structure commerciale déclarée.',
    ];

    const parts: string[] = [];
    parts.push('<div class="mentions-legales-page flex flex-col gap-10">');
    parts.push(
      '<article class="space-y-6 rounded-3xl border border-white/10 bg-white/5 px-8 py-12 shadow-xl shadow-slate-950/40 backdrop-blur-xl">',
    );
    parts.push(
      `<p class="text-xs uppercase tracking-[0.35em] text-slate-300">${this.escapeHtml(siteLabel)}</p>`,
    );
    parts.push(
      '<h1 class="text-4xl font-bold tracking-tight text-white sm:text-5xl">Mentions légales & informations de contact</h1>',
    );
    parts.push(
      '<p class="text-base leading-relaxed text-slate-200">Cette page présente l’éditeur responsable du service Libre Antenne, les moyens de contact officiels ainsi que les informations relatives à l’hébergement et à l’identification administrative du projet.</p>',
    );
    parts.push('<dl class="grid gap-4 sm:grid-cols-2">');
    parts.push('<div class="rounded-2xl border border-white/10 bg-slate-950/60 p-5">');
    parts.push('<dt class="text-sm uppercase tracking-[0.25em] text-slate-400">Éditeur</dt>');
    parts.push(`<dd class="mt-2 text-base font-semibold text-white">${this.escapeHtml(publisher)}</dd>`);
    parts.push(`<p class="mt-3 text-sm text-slate-300">${this.escapeHtml(legalStatus)}</p>`);
    parts.push('</div>');
    parts.push('<div class="rounded-2xl border border-white/10 bg-slate-950/60 p-5">');
    parts.push('<dt class="text-sm uppercase tracking-[0.25em] text-slate-400">Adresse postale</dt>');
    parts.push(`<dd class="mt-2 text-base font-semibold text-white">${this.escapeHtml(postalAddress)}</dd>`);
    parts.push('<p class="mt-3 text-sm text-slate-300">Accueil sur rendez-vous uniquement.</p>');
    parts.push('</div>');
    parts.push('</dl>');
    parts.push('</article>');

    parts.push('<section class="grid gap-6 lg:grid-cols-2">');
    parts.push(
      '<article class="rounded-3xl border border-white/10 bg-slate-950/70 p-6 shadow-lg shadow-slate-950/40 backdrop-blur">',
    );
    parts.push('<h2 class="text-lg font-semibold text-white">Nous contacter</h2>');
    parts.push('<ul class="mt-3 space-y-2 text-sm text-slate-300">');
    parts.push(
      `<li><span class="font-semibold text-slate-200">Courriel :</span> ${this.escapeHtml(contactEmail)}</li>`,
    );
    parts.push(
      `<li><span class="font-semibold text-slate-200">Discord :</span> ${this.escapeHtml(contactDiscord)}</li>`,
    );
    parts.push(
      `<li><span class="font-semibold text-slate-200">Délai de réponse :</span> ${this.escapeHtml(contactDelay)}</li>`,
    );
    parts.push('</ul>');
    parts.push(
      '<p class="mt-4 text-xs text-slate-400">Merci de préciser ton identifiant Discord ou toute référence utile pour faciliter le traitement de ta demande.</p>',
    );
    parts.push('</article>');
    parts.push(
      '<article class="rounded-3xl border border-white/10 bg-slate-950/70 p-6 shadow-lg shadow-slate-950/40 backdrop-blur">',
    );
    parts.push('<h2 class="text-lg font-semibold text-white">Hébergeur du service</h2>');
    parts.push('<ul class="mt-3 space-y-2 text-sm text-slate-300">');
    parts.push(
      `<li><span class="font-semibold text-slate-200">Nom commercial :</span> ${this.escapeHtml(hostingCommercialName)}</li>`,
    );
    parts.push(
      `<li><span class="font-semibold text-slate-200">Raison sociale :</span> ${this.escapeHtml(hostingLegalName)}</li>`,
    );
    parts.push(
      `<li><span class="font-semibold text-slate-200">Adresse :</span> ${this.escapeHtml(hostingAddress)}</li>`,
    );
    parts.push(
      `<li><span class="font-semibold text-slate-200">Site web :</span> <a class="text-indigo-300 underline hover:text-indigo-200" href="${this.escapeHtml(hostingWebsite)}" target="_blank" rel="noreferrer">${this.escapeHtml(hostingWebsite)}</a></li>`,
    );
    parts.push(
      `<li><span class="font-semibold text-slate-200">Téléphone :</span> ${this.escapeHtml(hostingPhone)}</li>`,
    );
    parts.push('</ul>');
    parts.push(
      '<p class="mt-4 text-xs text-slate-400">L’infrastructure d’hébergement garantit la conformité aux standards européens (UE) en matière de disponibilité et de sécurité des données.</p>',
    );
    parts.push('</article>');
    parts.push('</section>');

    parts.push(
      '<section class="rounded-3xl border border-white/10 bg-slate-950/70 p-6 shadow-lg shadow-slate-950/30 backdrop-blur">',
    );
    parts.push('<h2 class="text-lg font-semibold text-white">Identification & responsabilités</h2>');
    parts.push('<ul class="mt-3 list-disc space-y-2 pl-5 text-sm text-slate-300">');
    for (const note of identificationNotes) {
      parts.push(`<li>${this.escapeHtml(note)}</li>`);
    }
    parts.push('</ul>');
    parts.push(
      '<p class="mt-4 text-xs text-slate-400">Pour toute demande officielle (droit de réponse, signalement juridique), merci d’adresser un courriel en précisant l’objet, les URLs concernées et les éléments justificatifs.</p>',
    );
    parts.push('</section>');

    parts.push('<p class="text-xs uppercase tracking-[0.25em] text-slate-500">Dernière mise à jour : 10 mars 2025</p>');
    parts.push('</div>');

    return parts.join('');
  }

  private buildCguPageHtml(): string {
    const parts: string[] = [];
    const obligations = [
      'Respecte les règles Discord, la loi française et les sensibilités des autres participants.',
      'Ne partage pas de contenus illicites, discriminatoires ou contraires aux valeurs d’inclusion du projet.',
      'Accepte que les modérateurs puissent couper un micro, exclure un membre ou signaler une situation à Discord.',
      'Préserve la confidentialité des informations personnelles échangées hors antenne.',
    ];
    const dataCategories = [
      {
        title: 'Flux audio en direct',
        description:
          'Les voix captées sur Discord sont transmises en continu pour la diffusion publique du direct Libre Antenne.',
        usage:
          'Diffusion du direct, supervision technique en temps réel et, si nécessaire, constitution ponctuelle d’extraits anonymisés pour investiguer un abus.',
        retention:
          'Tampon de diffusion inférieur à deux minutes. Les enregistrements optionnels sont désactivés par défaut ; lorsqu’ils sont activés pour la modération, les extraits anonymisés sont supprimés automatiquement à l’issue du délai configuré (`RECORDINGS_RETENTION_DAYS`).',
      },
      {
        title: 'Métadonnées Discord & activité communautaire',
        description:
          'Identifiants Discord, pseudonymes, états vocaux, temps de présence et statistiques de participation générés pendant les sessions.',
        usage:
          'Affichage des participants, génération des classements, lutte contre le spam et modération communautaire.',
        retention:
          'Historique agrégé conservé douze mois pour les classements ; suppression des identifiants 28 jours et 23 heures après départ du serveur Discord.',
      },
      {
        title: 'Statistiques d’écoute et journaux techniques',
        description:
          'Adresse IP tronquée, agent utilisateur, date de connexion et compteurs d’audience collectés par nos serveurs.',
        usage:
          'Mesure d’audience, équilibrage de charge, sécurité réseau et détection d’utilisation frauduleuse.',
        retention:
          'Journaux bruts stockés 30 jours maximum ; agrégats statistiques anonymisés conservés jusqu’à 24 mois.',
      },
      {
        title: 'Formulaires, boutique & support',
        description:
          'Nom, alias, coordonnées, commandes et contenus soumis via la boutique, le blog ou les canaux de contact.',
        usage:
          'Traitement des demandes, suivi de commande, assistance et obligations comptables ou légales.',
        retention:
          'Données contractuelles conservées jusqu’à cinq ans ; brouillons rejetés supprimés sous six mois ; suppression accélérée sur demande légitime.',
      },
      {
        title: 'Préférences locales & cookies fonctionnels',
        description:
          'Réglages de volume, choix du thème et état de connexion administrateur stockés sur ton appareil.',
        usage:
          'Assurer le confort d’écoute, maintenir la session sécurisée et mémoriser les préférences de navigation.',
        retention:
          'Stockage local conservé sur ton appareil ; cookies fonctionnels expirent au plus tard après douze mois.',
      },
    ];
    const finalities = [
      'Diffuser un flux audio communautaire conforme aux règles Discord et au droit français.',
      'Fournir des outils de modération, de statistiques et de découverte de talents à la communauté.',
      'Garantir la sécurité des infrastructures et prévenir les abus ou tentatives de fraude.',
      'Respecter les obligations légales en matière de facturation, de conservation comptable et de réponse aux autorités compétentes.',
    ];
    const conservationRules = [
      'Données audio et préférences locales : aucun enregistrement par défaut ; tampon temps réel inférieur à deux minutes ; si l’option de modération est activée, les extraits anonymisés sont purgés avant l’échéance `RECORDINGS_RETENTION_DAYS`.',
      'Historique de participation et classements : conservation maximale de douze mois, avec anonymisation progressive au-delà.',
      'Profils et données personnelles des membres partis : suppression automatique 28 jours et 23 heures après leur départ du serveur Discord.',
      'Logs techniques et métriques d’audience : conservation inférieure ou égale à trente jours, agrégats anonymisés jusqu’à vingt-quatre mois.',
      'Documents contractuels et commandes : conservation légale de cinq ans, puis archivage sécurisé ou suppression.',
    ];
    const rights = [
      'Accès, rectification, effacement : écris-nous pour consulter ou corriger les informations liées à ton compte Discord ou à une commande.',
      'Limitation et opposition : tu peux demander la suspension des statistiques te concernant ou t’opposer au traitement marketing.',
      'Portabilité : sur demande, nous exportons les données structurées liées à tes interactions lorsqu’elles sont techniquement disponibles.',
      'Retrait du consentement : les préférences facultatives (cookies analytiques, newsletter) peuvent être retirées à tout moment.',
      'Réclamation : tu peux contacter l’autorité de contrôle compétente (CNIL) si tu estimes que tes droits ne sont pas respectés.',
    ];
    const contacts = [
      'Salon #support sur Discord pour les demandes rapides liées au direct.',
      'Adresse dédiée : axiocontactezmoi@protonmail.com pour toute question relative aux données ou à la modération.',
      'Courrier postal sur demande pour les requêtes nécessitant une identification renforcée.',
    ];

    const openAiDetails = {
      name: 'OpenAI, LLC (États-Unis)',
      role:
        'Sous-traitant IA pour la génération du journal quotidien, l’assistant conversationnel et les fiches membres.',
      data: [
        'Extraits de transcriptions vocales pseudonymisées (identifiants Discord hachés, horodatages, canaux).',
        'Résumés de messages publics, indicateurs d’activité et instructions nécessaires pour cadrer la requête.',
      ],
      legalBasis:
        "Intérêt légitime de proposer des outils éditoriaux et communautaires, complété par l'exécution du contrat pour les contenus publiés.",
      processingCountry: 'Traitement effectué sur des infrastructures OpenAI localisées aux États-Unis.',
      retention:
        'OpenAI conserve les prompts et réponses au maximum 30 jours pour supervision des abus avant suppression définitive.',
      safeguards: [
        'Clauses contractuelles types (UE) et addendum de traitement des données OpenAI API.',
        'Flux chiffrés en transit (TLS 1.2+) et aucune réutilisation pour l’entraînement des modèles.',
      ],
    };

    const internationalTransferNotes = [
      'Les requêtes IA quittent l’UE via TLS 1.2+ vers les centres de données OpenAI situés aux États-Unis.',
      'Les clauses contractuelles types de la Commission européenne et l’addendum OpenAI encadrent ces transferts.',
      'OpenAI supprime prompts et sorties au plus tard 30 jours après traitement, sans réentraînement des modèles.',
      'Tu peux désactiver DailyArticleService ou UserPersonaService depuis « Services IA » (administration) ou en configurant OPENAI_DAILY_ARTICLE_DISABLED / OPENAI_PERSONA_DISABLED avant redémarrage. Toute personne peut aussi s’opposer en écrivant à axiocontactezmoi@protonmail.com ou via #support.',
    ];

    parts.push('<div class="cgu-page flex flex-col gap-10">');
    parts.push(
      '<article class="space-y-6 rounded-3xl border border-white/10 bg-white/5 px-8 py-12 shadow-xl shadow-slate-950/40 backdrop-blur-xl">',
    );
    parts.push('<p class="text-xs uppercase tracking-[0.35em] text-slate-300">Libre Antenne</p>');
    parts.push(
      '<h1 class="text-4xl font-bold tracking-tight text-white sm:text-5xl">Conditions générales d’utilisation & gestion des données</h1>',
    );
    parts.push(
      '<p class="text-base leading-relaxed text-slate-200">Libre Antenne est un service communautaire de diffusion audio en direct. L’accès au flux, aux salons Discord associés et aux outils proposés implique l’acceptation pleine et entière des présentes conditions générales d’utilisation (CGU).</p>',
    );
    parts.push(
      '<p class="text-base leading-relaxed text-slate-200">En rejoignant la communauté, tu reconnais que chaque intervenant reste responsable de ses propos, que l’équipe de modération peut intervenir pour préserver un espace sûr, et que des traitements techniques sont nécessaires pour assurer la diffusion et la sécurité du service.</p>',
    );
    parts.push('<ul class="list-disc space-y-2 pl-6 text-sm text-slate-200">');
    for (const item of obligations) {
      parts.push(`<li>${this.escapeHtml(item)}</li>`);
    }
    parts.push('</ul>');
    parts.push('</article>');

    parts.push('<section class="grid gap-6 md:grid-cols-2">');
    for (const category of dataCategories) {
      parts.push(
        '<article class="rounded-3xl border border-white/10 bg-slate-950/70 p-6 shadow-lg shadow-slate-950/40 backdrop-blur">',
      );
      parts.push(`<h2 class="text-xl font-semibold text-white">${this.escapeHtml(category.title)}</h2>`);
      parts.push(`<p class="mt-3 text-sm leading-relaxed text-slate-300">${this.escapeHtml(category.description)}</p>`);
      parts.push('<dl class="mt-4 space-y-2 text-sm text-slate-300">');
      parts.push('<div>');
      parts.push('<dt class="font-semibold text-slate-200">Finalité principale</dt>');
      parts.push(`<dd>${this.escapeHtml(category.usage)}</dd>`);
      parts.push('</div>');
      parts.push('<div>');
      parts.push('<dt class="font-semibold text-slate-200">Durée de conservation</dt>');
      parts.push(`<dd>${this.escapeHtml(category.retention)}</dd>`);
      parts.push('</div>');
      parts.push('</dl>');
      parts.push('</article>');
    }
    parts.push('</section>');

    parts.push('<section class="grid gap-6 lg:grid-cols-2">');
    parts.push(
      '<div class="rounded-3xl border border-white/10 bg-slate-950/70 p-6 shadow-lg shadow-slate-950/30 backdrop-blur">',
    );
    parts.push('<h2 class="text-lg font-semibold text-white">Finalités & bases légales</h2>');
    parts.push('<ul class="mt-3 list-disc space-y-2 pl-5 text-sm text-slate-300">');
    for (const item of finalities) {
      parts.push(`<li>${this.escapeHtml(item)}</li>`);
    }
    parts.push('</ul>');
    parts.push('</div>');
    parts.push(
      '<div class="rounded-3xl border border-white/10 bg-slate-950/70 p-6 shadow-lg shadow-slate-950/30 backdrop-blur">',
    );
    parts.push('<h2 class="text-lg font-semibold text-white">Durées de conservation</h2>');
    parts.push('<ul class="mt-3 list-disc space-y-2 pl-5 text-sm text-slate-300">');
    for (const item of conservationRules) {
      parts.push(`<li>${this.escapeHtml(item)}</li>`);
    }
    parts.push('</ul>');
    parts.push('</div>');
    parts.push('</section>');

    parts.push('<section class="grid gap-6 lg:grid-cols-2">');
    parts.push(
      '<div class="rounded-3xl border border-white/10 bg-slate-950/70 p-6 shadow-lg shadow-slate-950/30 backdrop-blur">',
    );
    parts.push('<h2 class="text-lg font-semibold text-white">Tes droits</h2>');
    parts.push('<ul class="mt-3 list-disc space-y-2 pl-5 text-sm text-slate-300">');
    for (const item of rights) {
      parts.push(`<li>${this.escapeHtml(item)}</li>`);
    }
    parts.push('</ul>');
    parts.push('</div>');
    parts.push(
      '<div class="rounded-3xl border border-white/10 bg-slate-950/70 p-6 shadow-lg shadow-slate-950/30 backdrop-blur">',
    );
    parts.push('<h2 class="text-lg font-semibold text-white">Nous contacter</h2>');
    parts.push(
      '<p class="text-sm leading-relaxed text-slate-300">Notre équipe traite chaque requête dans un délai raisonnable (moins de 30 jours pour les demandes liées aux données personnelles). Identifie-toi clairement afin que nous puissions t’accompagner en toute sécurité.</p>',
    );
    parts.push('<ul class="mt-3 list-disc space-y-2 pl-5 text-sm text-slate-300">');
    for (const item of contacts) {
      parts.push(`<li>${this.escapeHtml(item)}</li>`);
    }
    parts.push('</ul>');
    parts.push('</div>');
    parts.push('</section>');

    parts.push('<section class="grid gap-6 lg:grid-cols-2">');
    parts.push(
      '<article class="rounded-3xl border border-white/10 bg-slate-950/70 p-6 shadow-lg shadow-slate-950/30 backdrop-blur">',
    );
    parts.push('<h2 class="text-lg font-semibold text-white">Sous-traitant IA : OpenAI</h2>');
    parts.push(`<p class="mt-3 text-sm leading-relaxed text-slate-300">${this.escapeHtml(openAiDetails.role)}</p>`);
    parts.push('<dl class="mt-4 space-y-3 text-sm text-slate-300">');
    parts.push('<div>');
    parts.push('<dt class="font-semibold text-slate-200">Organisation</dt>');
    parts.push(`<dd>${this.escapeHtml(openAiDetails.name)}</dd>`);
    parts.push('</div>');
    parts.push('<div>');
    parts.push('<dt class="font-semibold text-slate-200">Données transférées</dt>');
    parts.push(
      `<dd><ul class="mt-2 list-disc space-y-1 pl-5">${openAiDetails.data
        .map((item) => `<li>${this.escapeHtml(item)}</li>`)
        .join('')}</ul></dd>`,
    );
    parts.push('</div>');
    parts.push('<div>');
    parts.push('<dt class="font-semibold text-slate-200">Base juridique</dt>');
    parts.push(`<dd>${this.escapeHtml(openAiDetails.legalBasis)}</dd>`);
    parts.push('</div>');
    parts.push('<div>');
    parts.push('<dt class="font-semibold text-slate-200">Pays de traitement</dt>');
    parts.push(`<dd>${this.escapeHtml(openAiDetails.processingCountry)}</dd>`);
    parts.push('</div>');
    parts.push('<div>');
    parts.push('<dt class="font-semibold text-slate-200">Durée & garanties</dt>');
    parts.push(
      `<dd><p>${this.escapeHtml(openAiDetails.retention)}</p><ul class="mt-2 list-disc space-y-1 pl-5">${openAiDetails.safeguards
        .map((item) => `<li>${this.escapeHtml(item)}</li>`)
        .join('')}</ul></dd>`,
    );
    parts.push('</div>');
    parts.push('</dl>');
    parts.push('</article>');

    parts.push(
      '<article class="rounded-3xl border border-white/10 bg-slate-950/70 p-6 shadow-lg shadow-slate-950/30 backdrop-blur">',
    );
    parts.push('<h2 class="text-lg font-semibold text-white">Transferts internationaux & opposition</h2>');
    parts.push('<ul class="mt-3 list-disc space-y-2 pl-5 text-sm text-slate-300">');
    for (const note of internationalTransferNotes) {
      parts.push(`<li>${this.escapeHtml(note)}</li>`);
    }
    parts.push('</ul>');
    parts.push('</article>');
    parts.push('</section>');

    parts.push('<p class="text-xs uppercase tracking-[0.25em] text-slate-500">Dernière mise à jour : 10 mars 2025</p>');
    parts.push('</div>');

    return parts.join('');
  }

  private buildCgvVentePageHtml(): string {
    const parts: string[] = [];
    const pricingPrinciples = [
      'Les prix sont indiqués en euros, toutes taxes comprises (TTC) et incluent la TVA applicable.',
      'Les frais de livraison sont précisés avant validation du paiement lorsque le produit est expédié physiquement.',
      'Les éventuelles promotions sont appliquées automatiquement au moment du paiement et ne sont pas cumulables.',
      'Les paiements sont débités immédiatement au moment de la confirmation, sauf indication contraire de ton prestataire bancaire.',
    ];
    const paymentOptions = [
      {
        icon: 'CreditCard',
        title: 'Stripe – Cartes bancaires, Apple Pay, Google Pay',
        description:
          'Paiement sécurisé via Stripe avec authentification forte quand elle est requise. Les cartes Visa, Mastercard, CB, Apple Pay et Google Pay sont acceptées.',
        helper:
          'Aucun numéro de carte n’est stocké sur nos serveurs ; Stripe nous transmet uniquement un identifiant de transaction.',
      },
      {
        icon: 'Wallet',
        title: 'PayPal – Compte PayPal ou cartes enregistrées',
        description:
          'Tu peux régler via ton solde PayPal, une carte liée à ton compte ou un paiement invité. PayPal agit en tant qu’intermédiaire de paiement.',
        helper:
          'Le débit est immédiat et PayPal t’enverra sa propre confirmation en parallèle de la nôtre.',
      },
      {
        icon: 'Coins',
        title: 'CoinGate – Bitcoin, Lightning & plus de 70 altcoins',
        description:
          'Les paiements crypto sont convertis en euros lors de l’encaissement ou conservés selon ta préférence CoinGate. Les montants sont verrouillés au moment de la commande.',
        helper:
          'Assure-toi de finaliser la transaction avant l’expiration du compte à rebours CoinGate pour éviter l’annulation automatique.',
      },
    ];
    const deliverySteps = [
      {
        title: 'Production & emballage',
        body:
          'Les articles physiques sont fabriqués à la demande puis emballés avec protection anti-chocs avant expédition. Tu reçois un courriel de confirmation dès la mise en production.',
      },
      {
        title: 'Transport & suivi',
        body:
          'La livraison s’effectue en France métropolitaine et dans l’Union européenne via un transporteur partenaire. Un lien de suivi est envoyé dès la prise en charge du colis.',
      },
      {
        title: 'Produits numériques',
        body:
          'Les accès premium et contenus dématérialisés sont délivrés immédiatement après validation du paiement via un lien sécurisé ou un rôle Discord attribué automatiquement.',
      },
    ];
    const withdrawalSteps = [
      'Préviens-nous sous quatorze jours à compter de la réception en écrivant à axiocontactezmoi@protonmail.com ou via le salon Discord #support.',
      'Indique ton numéro de commande, le produit concerné et la date de réception pour faciliter le traitement.',
      'Remballe le produit dans son état d’origine. Les retours sont à ta charge sauf erreur de notre part ; le remboursement intervient sous quatorze jours après réception.',
    ];
    const withdrawalExceptions = [
      'Les contenus numériques fournis immédiatement après achat (accès premium, téléchargements) ne bénéficient pas du droit de rétractation une fois le lien ou le rôle livré, conformément à l’article L221-28 du Code de la consommation.',
      'Les produits personnalisés ou clairement adaptés à tes demandes spécifiques ne sont pas repris.',
    ];
    const serviceChannels = [
      'Salon Discord #support – réponses rapides pendant les heures de diffusion en direct.',
      'Email : axiocontactezmoi@protonmail.com – suivi écrit, questions de facturation ou réclamations.',
      'Suivi logistique : lien de tracking communiqué par email dès l’expédition du colis.',
    ];
    const contactEmail = 'axiocontactezmoi@protonmail.com';

    parts.push('<div class="cgv-vente-page flex flex-col gap-10">');
    parts.push(
      '<article class="space-y-6 rounded-3xl border border-white/10 bg-white/5 px-8 py-12 shadow-xl shadow-slate-950/40 backdrop-blur-xl">',
    );
    parts.push('<p class="text-xs uppercase tracking-[0.35em] text-slate-300">Libre Antenne</p>');
    parts.push('<h1 class="text-4xl font-bold tracking-tight text-white sm:text-5xl">Conditions générales de vente</h1>');
    parts.push(
      '<p class="text-base leading-relaxed text-slate-200">Ces conditions générales de vente (CGV) encadrent les achats réalisés sur la boutique Libre Antenne. Elles complètent nos CGU et décrivent précisément les prix TTC, modalités de paiement, délais de livraison, droit de rétractation et modes de contact du service client.</p>',
    );
    parts.push(
      '<p class="text-base leading-relaxed text-slate-200">Toute commande implique l’acceptation sans réserve des présentes CGV. N’hésite pas à nous contacter si tu as la moindre question avant de valider ton panier.</p>',
    );
    parts.push('<ul class="list-disc space-y-2 pl-6 text-sm text-slate-200">');
    for (const principle of pricingPrinciples) {
      parts.push(`<li>${this.escapeHtml(principle)}</li>`);
    }
    parts.push('</ul>');
    parts.push('</article>');

    parts.push('<section class="grid gap-6 lg:grid-cols-3">');
    for (const option of paymentOptions) {
      parts.push(
        '<article class="flex h-full flex-col rounded-3xl border border-white/10 bg-slate-950/70 p-6 shadow-lg shadow-slate-950/40 backdrop-blur">',
      );
      parts.push('<div class="flex items-center gap-3">');
      parts.push(
        `<span class="inline-flex h-10 w-10 items-center justify-center rounded-full border border-white/15 bg-white/10 text-white">${this.renderLucideIcon(option.icon, 'h-5 w-5')}</span>`,
      );
      parts.push(`<h2 class="text-lg font-semibold text-white">${this.escapeHtml(option.title)}</h2>`);
      parts.push('</div>');
      parts.push(`<p class="mt-4 text-sm leading-relaxed text-slate-300">${this.escapeHtml(option.description)}</p>`);
      parts.push(`<p class="mt-3 text-xs text-slate-400">${this.escapeHtml(option.helper)}</p>`);
      parts.push('</article>');
    }
    parts.push('</section>');

    parts.push('<section class="grid gap-6 lg:grid-cols-3">');
    for (const step of deliverySteps) {
      parts.push(
        '<article class="rounded-3xl border border-white/10 bg-slate-950/60 p-6 shadow-lg shadow-slate-950/40 backdrop-blur">',
      );
      parts.push('<h3 class="flex items-center gap-2 text-lg font-semibold text-white">');
      parts.push(`${this.renderLucideIcon('Truck', 'h-5 w-5 text-emerald-300')}<span>${this.escapeHtml(step.title)}</span>`);
      parts.push('</h3>');
      parts.push(`<p class="mt-3 text-sm leading-relaxed text-slate-300">${this.escapeHtml(step.body)}</p>`);
      parts.push('</article>');
    }
    parts.push('</section>');

    parts.push('<section class="grid gap-6 lg:grid-cols-2">');
    parts.push(
      '<div class="rounded-3xl border border-white/10 bg-slate-950/70 p-6 shadow-lg shadow-slate-950/30 backdrop-blur">',
    );
    parts.push('<h3 class="flex items-center gap-2 text-lg font-semibold text-white">');
    parts.push(`${this.renderLucideIcon('RefreshCcw', 'h-5 w-5 text-emerald-300')}<span>Droit de rétractation</span>`);
    parts.push('</h3>');
    parts.push(
      '<p class="mt-3 text-sm leading-relaxed text-slate-300">Conformément au Code de la consommation, tu disposes d’un délai de 14 jours à compter de la réception pour te rétracter, hors exceptions prévues par la loi.</p>',
    );
    parts.push('<ol class="mt-4 list-decimal space-y-2 pl-5 text-sm text-slate-300">');
    for (const step of withdrawalSteps) {
      parts.push(`<li>${this.escapeHtml(step)}</li>`);
    }
    parts.push('</ol>');
    parts.push('<div class="mt-4 rounded-2xl border border-white/10 bg-black/40 px-4 py-3 text-xs text-slate-400">');
    for (const exception of withdrawalExceptions) {
      parts.push(`<p class="mt-2 first:mt-0">${this.escapeHtml(exception)}</p>`);
    }
    parts.push('</div>');
    parts.push('</div>');

    parts.push(
      '<div class="rounded-3xl border border-white/10 bg-slate-950/70 p-6 shadow-lg shadow-slate-950/30 backdrop-blur">',
    );
    parts.push('<h3 class="flex items-center gap-2 text-lg font-semibold text-white">');
    parts.push(`${this.renderLucideIcon('ShieldCheck', 'h-5 w-5 text-emerald-300')}<span>Service client & suivi</span>`);
    parts.push('</h3>');
    parts.push(
      '<p class="mt-3 text-sm leading-relaxed text-slate-300">Notre équipe reste disponible avant, pendant et après la commande pour répondre à tes questions, suivre un colis ou traiter une réclamation.</p>',
    );
    parts.push('<ul class="mt-4 list-disc space-y-2 pl-5 text-sm text-slate-300">');
    for (const channel of serviceChannels) {
      parts.push(`<li>${this.escapeHtml(channel)}</li>`);
    }
    parts.push('</ul>');
    parts.push(
      `<a class="mt-5 inline-flex items-center gap-2 rounded-full border border-white/15 bg-white/10 px-4 py-2 text-xs font-semibold uppercase tracking-[0.3em] text-white transition hover:bg-white/20" href="mailto:${this.escapeHtml(contactEmail)}">Nous écrire${this.renderLucideIcon('ArrowRight', 'h-4 w-4')}</a>`,
    );
    parts.push('</div>');
    parts.push('</section>');

    parts.push('<p class="text-xs uppercase tracking-[0.25em] text-slate-500">Dernière mise à jour : 10 mars 2025</p>');
    parts.push('</div>');

    return parts.join('');
  }

  private normalizeClassementLeader(leader: HypeLeaderWithTrend, index: number): ClassementLeaderBootstrap {
    const rank = Number.isFinite(leader.rank) ? Math.max(1, Math.floor(Number(leader.rank))) : index + 1;
    const absoluteRank = Number.isFinite(leader.absoluteRank)
      ? Math.max(1, Math.floor(Number(leader.absoluteRank)))
      : null;
    const positionTrend = leader.positionTrend
      ? {
          movement: leader.positionTrend.movement ?? 'same',
          delta: Number.isFinite(leader.positionTrend.delta) ? Number(leader.positionTrend.delta) : null,
          comparedAt: leader.positionTrend.comparedAt
            ? leader.positionTrend.comparedAt.toISOString()
            : null,
        }
      : null;

    return {
      userId: leader.userId,
      displayName: leader.displayName ?? null,
      username: leader.username ?? null,
      rank,
      absoluteRank,
      avatar: leader.avatar ?? null,
      avatarUrl: leader.avatarUrl ?? null,
      profileAvatar: leader.profile?.avatar ?? null,
      activityScore: Number.isFinite(leader.activityScore) ? Number(leader.activityScore) : 0,
      arrivalEffect: Number.isFinite(leader.arrivalEffect) ? Number(leader.arrivalEffect) : 0,
      departureEffect: Number.isFinite(leader.departureEffect) ? Number(leader.departureEffect) : 0,
      schScoreNorm: Number.isFinite(leader.schScoreNorm) ? Number(leader.schScoreNorm) : 0,
      retentionMinutes: Number.isFinite(leader.retentionMinutes) ? Number(leader.retentionMinutes) : 0,
      sessions: Number.isFinite(leader.sessions) ? Number(leader.sessions) : 0,
      positionTrend,
    };
  }

  private buildProfileSummary(
    range: { since: Date; until: Date },
    presenceSegments: UserVoicePresenceSegment[],
    speakingSegments: UserVoiceActivitySegment[],
    messageEvents: UserMessageActivityEntry[],
  ): ProfileSummary {
    const rangeStart = Number(range.since?.getTime()) || 0;
    const rangeEnd = Number(range.until?.getTime()) || rangeStart;
    const safeRangeEnd = Math.max(rangeEnd, rangeStart);

    const clamp = (start: number, end: number): [number, number] | null => {
      const safeStart = Math.max(rangeStart, start);
      const safeEnd = Math.min(safeRangeEnd, end);
      if (!Number.isFinite(safeStart) || !Number.isFinite(safeEnd) || safeEnd <= safeStart) {
        return null;
      }
      return [safeStart, safeEnd];
    };

    const activeDays = new Set<string>();
    const formatDay = (ms: number) => new Date(ms).toISOString().slice(0, 10);

    let totalPresenceMs = 0;
    let totalSpeakingMs = 0;
    let firstPresence: number | null = null;
    let lastPresence: number | null = null;
    let firstSpeaking: number | null = null;
    let lastSpeaking: number | null = null;
    let firstMessage: number | null = null;
    let lastMessage: number | null = null;
    let messageCount = 0;

    for (const segment of presenceSegments) {
      if (!segment) {
        continue;
      }
      const joinedMs = segment.joinedAt instanceof Date ? segment.joinedAt.getTime() : NaN;
      const leftMs = segment.leftAt instanceof Date ? segment.leftAt.getTime() : safeRangeEnd;
      if (!Number.isFinite(joinedMs)) {
        continue;
      }
      const effectiveLeft = Number.isFinite(leftMs) ? leftMs : safeRangeEnd;
      const window = clamp(joinedMs, effectiveLeft);
      if (!window) {
        continue;
      }
      const [start, end] = window;
      totalPresenceMs += end - start;
      firstPresence = firstPresence === null ? start : Math.min(firstPresence, start);
      lastPresence = lastPresence === null ? end : Math.max(lastPresence, end);
      activeDays.add(formatDay(start));
      activeDays.add(formatDay(end - 1));
    }

    for (const segment of speakingSegments) {
      if (!segment) {
        continue;
      }
      const startMs = segment.startedAt instanceof Date ? segment.startedAt.getTime() : NaN;
      if (!Number.isFinite(startMs)) {
        continue;
      }
      const endMs = startMs + (Number.isFinite(segment.durationMs) ? Math.max(segment.durationMs, 0) : 0);
      const window = clamp(startMs, endMs);
      if (!window) {
        continue;
      }
      const [start, end] = window;
      totalSpeakingMs += end - start;
      firstSpeaking = firstSpeaking === null ? start : Math.min(firstSpeaking, start);
      lastSpeaking = lastSpeaking === null ? end : Math.max(lastSpeaking, end);
      activeDays.add(formatDay(start));
      activeDays.add(formatDay(end - 1));
    }

    for (const entry of messageEvents) {
      if (!entry) {
        continue;
      }
      const timestamp = entry.timestamp instanceof Date ? entry.timestamp.getTime() : NaN;
      if (!Number.isFinite(timestamp)) {
        continue;
      }
      if (timestamp < rangeStart || timestamp > safeRangeEnd) {
        continue;
      }
      messageCount += 1;
      firstMessage = firstMessage === null ? timestamp : Math.min(firstMessage, timestamp);
      lastMessage = lastMessage === null ? timestamp : Math.max(lastMessage, timestamp);
      activeDays.add(formatDay(timestamp));
    }

    const firstActivityCandidates = [firstPresence, firstSpeaking, firstMessage].filter(
      (value): value is number => value !== null,
    );
    const lastActivityCandidates = [lastPresence, lastSpeaking, lastMessage].filter(
      (value): value is number => value !== null,
    );

    const firstActivity = firstActivityCandidates.length
      ? Math.min(...firstActivityCandidates)
      : null;
    const lastActivity = lastActivityCandidates.length
      ? Math.max(...lastActivityCandidates)
      : null;

    const toTimestamp = (ms: number | null) =>
      ms === null
        ? null
        : {
            ms,
            iso: new Date(ms).toISOString(),
          };

    return {
      rangeDurationMs: Math.max(0, safeRangeEnd - rangeStart),
      totalPresenceMs,
      totalSpeakingMs,
      messageCount,
      presenceSessions: presenceSegments.length,
      speakingSessions: speakingSegments.length,
      uniqueActiveDays: Array.from(activeDays.values()),
      activeDayCount: activeDays.size,
      firstPresenceAt: toTimestamp(firstPresence),
      lastPresenceAt: toTimestamp(lastPresence),
      firstSpeakingAt: toTimestamp(firstSpeaking),
      lastSpeakingAt: toTimestamp(lastSpeaking),
      firstMessageAt: toTimestamp(firstMessage),
      lastMessageAt: toTimestamp(lastMessage),
      firstActivityAt: toTimestamp(firstActivity),
      lastActivityAt: toTimestamp(lastActivity),
    };
  }

  private configureMiddleware(): void {
    this.app.disable('x-powered-by');

    this.app.use((req, res, next) => {
      const hostHeader = req.headers.host;
      if (!hostHeader) {
        next();
        return;
      }

      const [hostname] = hostHeader.split(':');
      const normalizedHost = (hostname ?? '').toLowerCase();
      if (!this.legacyDomains.has(normalizedHost)) {
        next();
        return;
      }

      const originalPath = typeof req.originalUrl === 'string' && req.originalUrl.length > 0 ? req.originalUrl : '/';
      const normalizedPath = originalPath.startsWith('/') ? originalPath : `/${originalPath}`;
      let targetUrl: string;
      try {
        targetUrl = new URL(normalizedPath, this.canonicalUrl.origin).toString();
      } catch (error) {
        targetUrl = this.canonicalUrl.toString();
      }

      res.redirect(301, targetUrl);
      return;
    });

    this.app.use(
      helmet({
        contentSecurityPolicy: false,
        crossOriginEmbedderPolicy: false,
        crossOriginResourcePolicy: { policy: 'cross-origin' },
        referrerPolicy: { policy: 'no-referrer-when-downgrade' },
      }),
    );

    this.app.use((req, res, next) => {
      res.header('Access-Control-Allow-Origin', '*');
      res.header('Access-Control-Allow-Methods', 'GET,POST,DELETE,OPTIONS');
      res.header('Access-Control-Allow-Headers', 'Content-Type');

      if (req.method === 'OPTIONS') {
        res.sendStatus(204);
        return;
      }

      next();
    });

    this.app.use(
      compression({
        threshold: 512,
        filter: (req, res) => {
          if (req.path === this.config.streamEndpoint || req.path === '/events') {
            return false;
          }

          const header = req.headers['x-no-compression'];
          if (typeof header === 'string' && header.toLowerCase() === 'true') {
            return false;
          }

          return compression.filter(req, res);
        },
      }),
    );

    this.app.use(
      minifyHTML({
        override: true,
        htmlMinifier: {
          collapseWhitespace: true,
          removeComments: true,
          minifyJS: true,
          minifyCSS: true,
          removeAttributeQuotes: true,
          removeRedundantAttributes: true,
          removeEmptyAttributes: true,
          removeOptionalTags: true,
          collapseBooleanAttributes: true,
          useShortDoctype: true,
          sortAttributes: true,
          sortClassName: true,
          removeScriptTypeAttributes: true,
          removeStyleLinkTypeAttributes: true,
        },
      }),
    );

    this.app.use(express.json({ limit: '256kb' }));

    const publicDir = path.resolve(__dirname, '..', '..', 'public');
    this.app.use(
      express.static(publicDir, {
        etag: true,
        maxAge: '1y',
        immutable: true,
        setHeaders(res, filePath) {
          const relativePath = path.relative(publicDir, filePath).split(path.sep).join('/');

          if (!relativePath) {
            res.setHeader('Cache-Control', 'public, max-age=120, stale-while-revalidate=600, must-revalidate');
            return;
          }

          if (relativePath === 'sw.js') {
            res.setHeader('Cache-Control', 'no-store');
            return;
          }

          if (relativePath === 'assets/manifest.json') {
            res.setHeader('Cache-Control', 'public, max-age=300, stale-while-revalidate=600, must-revalidate');
            return;
          }

          if (relativePath.startsWith('assets/')) {
            res.setHeader('Cache-Control', 'public, max-age=31536000, immutable');
            return;
          }

          if (relativePath.startsWith('styles/') || relativePath.startsWith('scripts/')) {
            res.setHeader('Cache-Control', 'public, max-age=86400, stale-while-revalidate=600, must-revalidate');
            return;
          }

          if (relativePath === 'site.webmanifest' || relativePath === 'robots.txt') {
            res.setHeader('Cache-Control', 'public, max-age=86400, stale-while-revalidate=600, must-revalidate');
            return;
          }

          if (relativePath.endsWith('.html')) {
            res.setHeader('Cache-Control', 'public, max-age=120, stale-while-revalidate=600, must-revalidate');
            return;
          }

          res.setHeader('Cache-Control', 'public, max-age=3600, stale-while-revalidate=300, must-revalidate');
        },
      }),
    );
  }

  private registerRoutes(): void {
    const adminRouter = express.Router();

    this.app.get('/sitemap.xml', async (_req, res) => {
      try {
        const entries = await this.buildSitemapEntries();
        const xml = this.renderSitemap(entries);
        res.setHeader('Cache-Control', 'public, max-age=3600');
        res.type('application/xml').send(xml);
      } catch (error) {
        console.error('Failed to render sitemap', error);
        res.status(500).type('text/plain').send('SITEMAP_UNAVAILABLE');
      }
    });

    this.app.get('/admin', (req, res, next) => {
      const accept = req.header('accept') ?? req.header('Accept') ?? '';
      if (typeof accept === 'string' && accept.toLowerCase().includes('application/json')) {
        next();
        return;
      }

      if (!this.requireAdminAuth(req, res)) {
        return;
      }

      const html = this.renderAdminAppShell();
      if (!html) {
        res
          .status(503)
          .type('text/plain')
          .send('ADMIN_ASSETS_UNAVAILABLE');
        return;
      }

      res.type('text/html').send(html);
    });

    adminRouter.use((req, res, next) => {
      if (!this.requireAdminAuth(req, res)) {
        return;
      }
      next();
    });

    adminRouter.get('/', async (_req, res) => {
      try {
        const overview = await this.buildAdminOverview();
        res.json(overview);
      } catch (error) {
        console.error('Failed to build admin overview', error);
        res.status(500).json({
          error: 'ADMIN_OVERVIEW_FAILED',
          message: "Impossible de charger les informations d'administration.",
        });
      }
    });

    adminRouter.get('/blog/posts', async (req, res) => {
      if (!this.blogRepository) {
        res.status(503).json({
          error: 'BLOG_REPOSITORY_DISABLED',
          message: "La gestion des articles est indisponible sur ce serveur.",
        });
        return;
      }

      const listRequest = this.parseAdminListRequest(req);
      const sortFieldMap: Record<string, string> = {
        publishedAt: 'published_at',
        updatedAt: 'updated_at',
        title: 'title',
        slug: 'slug',
      };
      const sortBy = (sortFieldMap[listRequest.sortField ?? ''] ?? 'published_at') as 'published_at' | 'updated_at' | 'title' | 'slug';
      const searchFilter = this.extractAdminSearchFilter(listRequest.filters);
      const tagsFilter = this.extractAdminTagsFilter(listRequest.filters);
      const onlyPublished = this.extractAdminOnlyPublishedFilter(listRequest.filters);
      const limit = listRequest.perPage;
      const offset = (listRequest.page - 1) * listRequest.perPage;

      try {
        const [rows, total] = await Promise.all([
          this.blogRepository.listPosts({
            search: searchFilter,
            tags: tagsFilter,
            limit,
            offset,
            sortBy,
            sortOrder: listRequest.sortOrder,
            onlyPublished,
          }),
          this.blogRepository.countPosts({
            search: searchFilter,
            tags: tagsFilter,
            onlyPublished,
          }),
        ]);

        res.json({
          data: rows.map((row) => this.mapBlogPostRowToAdmin(row)),
          total,
        });
      } catch (error) {
        console.error('Failed to list admin blog posts', error);
        res.status(500).json({
          error: 'ADMIN_BLOG_POSTS_LIST_FAILED',
          message: "Impossible de récupérer les articles du blog.",
        });
      }
    });

    adminRouter.get('/blog/posts/:slug', async (req, res) => {
      if (!this.blogRepository) {
        res.status(503).json({
          error: 'BLOG_REPOSITORY_DISABLED',
          message: "La gestion des articles est indisponible sur ce serveur.",
        });
        return;
      }

      const slug = this.normalizeSlug(typeof req.params.slug === 'string' ? req.params.slug : null);
      if (!slug) {
        res.status(400).json({ error: 'SLUG_REQUIRED', message: 'Le slug de l’article est requis.' });
        return;
      }

      try {
        const row = await this.blogRepository.getPostBySlug(slug);
        if (!row) {
          res.status(404).json({ error: 'ADMIN_BLOG_POST_NOT_FOUND', message: "Article introuvable." });
          return;
        }
        res.json({ data: this.mapBlogPostRowToAdmin(row) });
      } catch (error) {
        console.error('Failed to retrieve admin blog post', error);
        res.status(500).json({
          error: 'ADMIN_BLOG_POST_LOAD_FAILED',
          message: "Impossible de charger cet article.",
        });
      }
    });

    adminRouter.post('/blog/posts', async (req, res) => {
      if (!this.blogRepository) {
        res.status(503).json({
          error: 'BLOG_REPOSITORY_DISABLED',
          message: "La gestion des articles est indisponible sur ce serveur.",
        });
        return;
      }

      const parsed = this.parseAdminBlogPostInput(req.body, { allowSlugOverride: true });
      if (!parsed.ok) {
        res.status(parsed.status).json({ error: parsed.error, message: parsed.message });
        return;
      }

      try {
        const existing = await this.blogRepository.getPostBySlug(parsed.data.slug);
        if (existing) {
          res.status(409).json({ error: 'ADMIN_BLOG_POST_CONFLICT', message: 'Un article utilise déjà ce slug.' });
          return;
        }

        await this.blogRepository.upsertPost(parsed.data);
        const saved = await this.blogRepository.getPostBySlug(parsed.data.slug);
        if (!saved) {
          throw new Error('BLOG_POST_NOT_FOUND_AFTER_CREATE');
        }
        res.status(201).json({ data: this.mapBlogPostRowToAdmin(saved) });
      } catch (error) {
        console.error('Failed to create admin blog post', error);
        res.status(500).json({
          error: 'ADMIN_BLOG_POST_CREATE_FAILED',
          message: "Impossible de créer l’article.",
        });
      }
    });

    adminRouter.put('/blog/posts/:slug', async (req, res) => {
      if (!this.blogRepository) {
        res.status(503).json({
          error: 'BLOG_REPOSITORY_DISABLED',
          message: "La gestion des articles est indisponible sur ce serveur.",
        });
        return;
      }

      const slugParam = this.normalizeSlug(typeof req.params.slug === 'string' ? req.params.slug : null);
      if (!slugParam) {
        res.status(400).json({ error: 'SLUG_REQUIRED', message: 'Le slug de l’article est requis.' });
        return;
      }

      const parsed = this.parseAdminBlogPostInput(req.body, { slugFallback: slugParam });
      if (!parsed.ok) {
        res.status(parsed.status).json({ error: parsed.error, message: parsed.message });
        return;
      }

      if (parsed.data.slug !== slugParam) {
        res.status(400).json({
          error: 'ADMIN_BLOG_POST_SLUG_IMMUTABLE',
          message: 'Le slug ne peut pas être modifié via cette opération.',
        });
        return;
      }

      try {
        const existing = await this.blogRepository.getPostBySlug(slugParam);
        if (!existing) {
          res.status(404).json({ error: 'ADMIN_BLOG_POST_NOT_FOUND', message: "Article introuvable." });
          return;
        }

        await this.blogRepository.upsertPost(parsed.data);
        const saved = await this.blogRepository.getPostBySlug(slugParam);
        if (!saved) {
          throw new Error('BLOG_POST_NOT_FOUND_AFTER_UPDATE');
        }
        res.json({ data: this.mapBlogPostRowToAdmin(saved) });
      } catch (error) {
        console.error('Failed to update admin blog post', error);
        res.status(500).json({
          error: 'ADMIN_BLOG_POST_UPDATE_FAILED',
          message: "Impossible de mettre à jour l’article.",
        });
      }
    });

    adminRouter.delete('/blog/posts/:slug', async (req, res) => {
      if (!this.blogRepository) {
        res.status(503).json({
          error: 'BLOG_REPOSITORY_DISABLED',
          message: "La gestion des articles est indisponible sur ce serveur.",
        });
        return;
      }

      const slug = this.normalizeSlug(typeof req.params.slug === 'string' ? req.params.slug : null);
      if (!slug) {
        res.status(400).json({ error: 'SLUG_REQUIRED', message: 'Le slug de l’article est requis.' });
        return;
      }

      try {
        const deleted = await this.blogRepository.deletePostBySlug(slug);
        if (!deleted) {
          res.status(404).json({ error: 'ADMIN_BLOG_POST_NOT_FOUND', message: "Article introuvable." });
          return;
        }
        res.json({ data: { id: slug } });
      } catch (error) {
        console.error('Failed to delete admin blog post', error);
        res.status(500).json({
          error: 'ADMIN_BLOG_POST_DELETE_FAILED',
          message: "Impossible de supprimer l’article.",
        });
      }
    });

    adminRouter.get('/members/hidden', async (_req, res) => {
      try {
        const members = await this.adminService.listHiddenMembers();
        const mapped = members.map((record) => this.mapHiddenMemberRecord(record));
        res.json({ data: mapped, total: mapped.length });
      } catch (error) {
        console.error('Failed to list hidden members', error);
        res.status(500).json({
          error: 'ADMIN_HIDDEN_MEMBERS_LIST_FAILED',
          message: 'Impossible de récupérer les membres masqués.',
        });
      }
    });

    adminRouter.get('/members/hidden/:userId', async (req, res) => {
      const userId = typeof req.params.userId === 'string' ? req.params.userId.trim() : '';
      if (!userId) {
        res.status(400).json({ error: 'USER_ID_REQUIRED', message: "L'identifiant utilisateur est requis." });
        return;
      }

      try {
        const members = await this.adminService.listHiddenMembers();
        const match = members.find((member) => member.userId === userId);
        if (!match) {
          res.status(404).json({ error: 'MEMBER_NOT_HIDDEN', message: 'Ce membre est visible.' });
          return;
        }
        res.json({ data: this.mapHiddenMemberRecord(match) });
      } catch (error) {
        console.error('Failed to load hidden member', error);
        res.status(500).json({
          error: 'ADMIN_HIDDEN_MEMBER_LOAD_FAILED',
          message: 'Impossible de récupérer ce membre.',
        });
      }
    });

    adminRouter.post('/members/:userId/hide', async (req, res) => {
      const rawUserId = typeof req.params.userId === 'string' ? req.params.userId.trim() : '';
      if (!rawUserId) {
        res.status(400).json({ error: 'USER_ID_REQUIRED', message: "L'identifiant utilisateur est requis." });
        return;
      }

      const idea = typeof req.body?.idea === 'string' ? req.body.idea : null;

      try {
        const record = await this.adminService.hideMember(rawUserId, idea);
        res.status(201).json({ data: this.mapHiddenMemberRecord(record) });
      } catch (error) {
        if ((error as Error)?.message === 'USER_ID_REQUIRED') {
          res.status(400).json({ error: 'USER_ID_REQUIRED', message: "L'identifiant utilisateur est requis." });
          return;
        }
        console.error('Failed to hide member profile', error);
        res.status(500).json({
          error: 'HIDE_MEMBER_FAILED',
          message: 'Impossible de masquer ce membre.',
        });
      }
    });

    adminRouter.delete('/members/:userId/hide', async (req, res) => {
      const rawUserId = typeof req.params.userId === 'string' ? req.params.userId.trim() : '';
      if (!rawUserId) {
        res.status(400).json({ error: 'USER_ID_REQUIRED', message: "L'identifiant utilisateur est requis." });
        return;
      }

      try {
        const removed = await this.adminService.unhideMember(rawUserId);
        if (!removed) {
          res.status(404).json({ error: 'MEMBER_NOT_HIDDEN', message: 'Ce membre est déjà visible.' });
          return;
        }
        res.json({ data: { id: rawUserId } });
      } catch (error) {
        if ((error as Error)?.message === 'USER_ID_REQUIRED') {
          res.status(400).json({ error: 'USER_ID_REQUIRED', message: "L'identifiant utilisateur est requis." });
          return;
        }
        console.error('Failed to unhide member profile', error);
        res.status(500).json({
          error: 'UNHIDE_MEMBER_FAILED',
          message: 'Impossible de rendre ce membre visible.',
        });
      }
    });

    adminRouter.post('/articles/daily', async (_req, res) => {
      if (!this.dailyArticleService) {
        res.status(503).json({
          error: 'DAILY_ARTICLE_DISABLED',
          message: "La génération d'articles automatiques est désactivée.",
        });
        return;
      }

      try {
        const result = await this.dailyArticleService.triggerManualGeneration();
        const status = result.status === 'failed' ? 500 : 200;
        res.status(status).json({ result });
      } catch (error) {
        console.error('Failed to trigger daily article generation', error);
        res.status(500).json({
          error: 'DAILY_ARTICLE_FAILED',
          message: "Impossible de lancer la génération de l'article.",
        });
      }
    });

    this.app.use('/admin', adminRouter);

    if (this.secretArticleTrigger) {
      this.app.post(this.secretArticleTrigger.path, async (req, res) => {
        const secretConfig = this.secretArticleTrigger;
        if (!secretConfig) {
          res.status(404).json({
            error: 'SECRET_ARTICLE_DISABLED',
            message: "La génération secrète d'articles est désactivée.",
          });
          return;
        }

        const providedPassword = this.extractSecretArticlePassword(req);
        if (providedPassword !== secretConfig.password) {
          res.status(401).json({
            error: 'SECRET_ARTICLE_UNAUTHORIZED',
            message: 'Mot de passe requis ou invalide.',
          });
          return;
        }

        if (!this.dailyArticleService) {
          res.status(503).json({
            error: 'DAILY_ARTICLE_DISABLED',
            message: "La génération d'articles automatiques est désactivée.",
          });
          return;
        }

        try {
          const result = await this.dailyArticleService.triggerManualGeneration();
          const status = result.status === 'failed' ? 500 : 200;
          res.status(status).json({ result });
        } catch (error) {
          console.error('Failed to trigger secret daily article generation', error);
          res.status(500).json({
            error: 'SECRET_ARTICLE_FAILED',
            message: "Impossible de lancer la génération de l'article.",
          });
        }
      });
    }

    this.app.get('/events', (req, res) => {
      this.sseService.handleRequest(req, res, {
        initialState: () => ({
          ...this.speakerTracker.getInitialState(),
          anonymousSlot: this.anonymousSpeechManager.getPublicState(),
          listeners: {
            count: this.listenerStatsService.getCurrentCount(),
            history: this.listenerStatsService.getHistory(),
          },
        }),
      });
    });

    this.app.get(this.config.streamEndpoint, (req, res) => this.handleStreamRequest(req, res));

    this.app.get('/status', (_req, res) => {
      res.json({
        ffmpeg_pid: this.transcoder.getCurrentProcessPid(),
        headerBufferBytes: this.transcoder.getHeaderBuffer().length,
        activeSpeakers: this.speakerTracker.getSpeakerCount(),
      });
    });

    registerChatRoute(this.app);

    this.app.get('/api/pages/about', (_req, res) => {
      res.setHeader('Cache-Control', 'public, max-age=3600, stale-while-revalidate=86400');
      res.json(aboutPageContent);
    });

    this.app.get('/api/shop/products', (_req, res) => {
      res.json({
        currency: this.shopService.getCurrency(),
        products: this.shopService.getProducts(),
      });
    });

    this.app.post('/api/shop/checkout', async (req, res) => {
      const { productId, provider, successUrl, cancelUrl, customerEmail } = req.body ?? {};

      if (typeof productId !== 'string' || productId.trim().length === 0) {
        res.status(400).json({ error: 'PRODUCT_REQUIRED', message: 'Le produit est obligatoire.' });
        return;
      }

      const normalizedProvider = this.normalizeShopProvider(provider);
      if (!normalizedProvider) {
        res.status(400).json({ error: 'PROVIDER_REQUIRED', message: 'Le fournisseur de paiement est obligatoire.' });
        return;
      }

      try {
        const session = await this.shopService.createCheckoutSession({
          productId: productId.trim(),
          provider: normalizedProvider,
          successUrl: typeof successUrl === 'string' ? successUrl : undefined,
          cancelUrl: typeof cancelUrl === 'string' ? cancelUrl : undefined,
          customerEmail: typeof customerEmail === 'string' ? customerEmail : undefined,
        });
        const termsUrl = this.toAbsoluteUrl('/cgv-vente');
        res.status(201).json({ ...session, termsUrl });
      } catch (error) {
        this.handleShopError(res, error);
      }
    });

    this.app.get('/anonymous-slot', (_req, res) => {
      res.json(this.anonymousSpeechManager.getPublicState());
    });

    this.app.post('/anonymous-slot', (req, res) => {
      try {
        const displayName = typeof req.body?.displayName === 'string' ? req.body.displayName : undefined;
        const result = this.anonymousSpeechManager.claimSlot({ displayName });
        res.status(201).json(result);
      } catch (error) {
        this.handleAnonymousSlotError(res, error);
      }
    });

    this.app.delete('/anonymous-slot', (req, res) => {
      const token = this.extractAnonymousToken(req);
      if (!token) {
        res.status(400).json({ error: 'TOKEN_REQUIRED', message: 'Le jeton de session est requis.' });
        return;
      }

      try {
        const state = this.anonymousSpeechManager.releaseSlot(token);
        res.json({ state });
      } catch (error) {
        this.handleAnonymousSlotError(res, error);
      }
    });

    this.app.post('/test-beep', (req, res) => {
      this.handleTestBeep(req, res);
    });

    this.app.get('/api/stream/listeners', (_req, res) => {
      res.json({
        count: this.listenerStatsService.getCurrentCount(),
        history: this.listenerStatsService.getHistory(),
      });
    });

    this.app.get('/api/guild/summary', async (_req, res) => {
      try {
        const summary = await this.discordBridge.getGuildSummary();
        res.setHeader('Cache-Control', 'public, max-age=30, stale-while-revalidate=120');
        res.json({ guild: summary });
      } catch (error) {
        const name = (error as Error)?.name;
        if (name === 'GUILD_NOT_CONFIGURED') {
          res.status(503).json({
            error: 'GUILD_NOT_CONFIGURED',
            message: 'La configuration du serveur Discord est incomplète.',
          });
          return;
        }
        if (name === 'GUILD_UNAVAILABLE') {
          res.status(503).json({
            error: 'GUILD_UNAVAILABLE',
            message: 'Le serveur Discord est momentanément indisponible.',
          });
          return;
        }
        console.error('Failed to load guild summary', error);
        res.status(500).json({
          error: 'GUILD_SUMMARY_FAILED',
          message: 'Impossible de récupérer les informations du serveur Discord.',
        });
      }
    });

    this.app.get('/api/text-channels', async (_req, res) => {
      try {
        const { channels, fetchedAt } = await this.getCachedTextChannels();
        const refreshedAt = Number.isFinite(fetchedAt) ? new Date(fetchedAt).toISOString() : null;
        res.setHeader('Cache-Control', 'public, max-age=3600, stale-while-revalidate=604800');
        res.json({ channels, refreshedAt });
      } catch (error) {
        const name = (error as Error)?.name;
        if (name === 'GUILD_NOT_CONFIGURED') {
          res.status(503).json({
            error: 'GUILD_NOT_CONFIGURED',
            message: 'La configuration du serveur Discord est incomplète.',
          });
          return;
        }
        console.error('Failed to list text channels', error);
        res.status(500).json({
          error: 'TEXT_CHANNELS_FAILED',
          message: 'Impossible de récupérer les salons textuels pour le moment.',
        });
      }
    });

    this.app.get('/api/text-channels/:channelId/messages', async (req, res) => {
      const rawChannelId = typeof req.params.channelId === 'string' ? req.params.channelId.trim() : '';
      if (!rawChannelId) {
        res.status(400).json({
          error: 'CHANNEL_ID_REQUIRED',
          message: 'Le salon textuel est requis.',
        });
        return;
      }

      const beforeParam = typeof req.query.before === 'string' ? req.query.before.trim() : null;
      const before = beforeParam && beforeParam.length > 0 ? beforeParam : null;

      let limit: number | undefined;
      const rawLimit = req.query.limit;
      if (typeof rawLimit === 'string') {
        const numeric = Number(rawLimit);
        if (Number.isFinite(numeric)) {
          limit = numeric;
        }
      }

      try {
        const payload = await this.discordBridge.fetchTextChannelMessages(rawChannelId, { limit, before });
        res.setHeader('Cache-Control', 'no-store');
        res.json(payload);
      } catch (error) {
        const name = (error as Error)?.name;
        if (name === 'GUILD_NOT_CONFIGURED') {
          res.status(503).json({
            error: 'GUILD_NOT_CONFIGURED',
            message: 'La configuration du serveur Discord est incomplète.',
          });
          return;
        }
        if (name === 'CHANNEL_NOT_FOUND') {
          res.status(404).json({
            error: 'CHANNEL_NOT_FOUND',
            message: 'Impossible de trouver ce salon textuel.',
          });
          return;
        }
        if (name === 'CHANNEL_NOT_ACCESSIBLE') {
          res.status(403).json({
            error: 'CHANNEL_NOT_ACCESSIBLE',
            message: 'Ce salon textuel est inaccessible pour le moment.',
          });
          return;
        }
        console.error('Failed to fetch text channel messages', error);
        res.status(500).json({
          error: 'TEXT_CHANNEL_MESSAGES_FAILED',
          message: 'Impossible de récupérer les messages de ce salon.',
        });
      }
    });

    this.app.post('/api/text-channels/:channelId/captcha', (req, res) => {
      const rawChannelId = typeof req.params.channelId === 'string' ? req.params.channelId.trim() : '';
      if (!rawChannelId) {
        res.status(400).json({
          error: 'CHANNEL_ID_REQUIRED',
          message: 'Le salon textuel est requis.',
        });
        return;
      }

      const challenge = this.createMessageCaptchaChallenge();
      res.setHeader('Cache-Control', 'no-store');
      res.json({ challenge });
    });

    this.app.post('/api/text-channels/:channelId/messages', async (req, res) => {
      const rawChannelId = typeof req.params.channelId === 'string' ? req.params.channelId.trim() : '';
      if (!rawChannelId) {
        res.status(400).json({
          error: 'CHANNEL_ID_REQUIRED',
          message: 'Le salon textuel est requis.',
        });
        return;
      }

      const messageRaw = typeof req.body?.message === 'string' ? req.body.message : '';
      const message = messageRaw.trim();
      if (!message) {
        res.status(400).json({
          error: 'MESSAGE_REQUIRED',
          message: 'Le message ne peut pas être vide.',
        });
        return;
      }

      if (message.length > MESSAGE_MAX_LENGTH) {
        res.status(400).json({
          error: 'MESSAGE_TOO_LONG',
          message: `Le message ne peut pas dépasser ${MESSAGE_MAX_LENGTH} caractères.`,
        });
        return;
      }

      const captchaId = typeof req.body?.captchaId === 'string' ? req.body.captchaId.trim() : '';
      const captchaAnswer = req.body?.captchaAnswer ?? null;

      if (!captchaId || captchaAnswer === null || captchaAnswer === undefined) {
        res.status(400).json({
          error: 'CAPTCHA_REQUIRED',
          message: 'Le captcha est requis pour envoyer un message.',
        });
        return;
      }

      const now = Date.now();
      this.cleanupExpiredMessageSubmissions(now);

      const clientKey = this.getClientIp(req);
      const lastSubmissionAt = this.messageSubmissionLog.get(clientKey) ?? 0;
      const nextAllowedAtMs = lastSubmissionAt + MESSAGE_COOLDOWN_MS;

      if (nextAllowedAtMs > now) {
        const retryAtIso = new Date(nextAllowedAtMs).toISOString();
        const waitLabel = this.formatDuration(nextAllowedAtMs - now);
        res.status(429).json({
          error: 'MESSAGE_RATE_LIMITED',
          message: `Tu as déjà envoyé un message récemment. Réessaie dans ${waitLabel}.`,
          retryAt: retryAtIso,
        });
        return;
      }

      const captchaValid = this.verifyMessageCaptcha(captchaId, captchaAnswer);
      if (!captchaValid) {
        res.status(400).json({
          error: 'CAPTCHA_INVALID',
          message: 'La réponse au captcha est incorrecte. Génère un nouveau défi et réessaie.',
        });
        return;
      }

      try {
        const sentMessage = await this.discordBridge.sendTextChannelMessage(rawChannelId, message);
        const recordedAt = Date.now();
        this.messageSubmissionLog.set(clientKey, recordedAt);
        const nextAllowedAt = new Date(recordedAt + MESSAGE_COOLDOWN_MS).toISOString();
        res.setHeader('Cache-Control', 'no-store');
        res.status(201).json({ data: sentMessage, nextAllowedAt });
      } catch (error) {
        const name = (error as Error)?.name;
        if (name === 'GUILD_NOT_CONFIGURED') {
          res.status(503).json({
            error: 'GUILD_NOT_CONFIGURED',
            message: 'La configuration du serveur Discord est incomplète.',
          });
          return;
        }
        if (name === 'CHANNEL_NOT_FOUND') {
          res.status(404).json({
            error: 'CHANNEL_NOT_FOUND',
            message: 'Impossible de trouver ce salon textuel.',
          });
          return;
        }
        if (name === 'CHANNEL_NOT_ACCESSIBLE') {
          res.status(403).json({
            error: 'CHANNEL_NOT_ACCESSIBLE',
            message: 'Ce salon textuel est inaccessible pour le moment.',
          });
          return;
        }

        console.error('Failed to send text channel message', error);
        res.status(500).json({
          error: 'TEXT_CHANNEL_MESSAGE_SEND_FAILED',
          message: "Impossible d'envoyer le message pour le moment.",
        });
      }
    });

    this.app.get('/api/privacy/data-deletion/options', (_req, res) => {
      const options = this.getPrivacyDeletionOptions().map(({ channelId, ...rest }) => rest);
      res.setHeader('Cache-Control', 'no-store');
      res.json({ options });
    });

    this.app.post('/api/privacy/data-deletion/captcha', (_req, res) => {
      const options = this.getPrivacyDeletionOptions();
      if (options.length === 0) {
        res.status(503).json({
          error: 'PRIVACY_REQUEST_UNAVAILABLE',
          message: 'Aucun canal de contact n’est configuré pour demander la suppression immédiate.',
        });
        return;
      }

      const challenge = this.createMessageCaptchaChallenge();
      res.setHeader('Cache-Control', 'no-store');
      res.json({ challenge });
    });

    this.app.post('/api/privacy/data-deletion', async (req, res) => {
      const options = this.getPrivacyDeletionOptions();
      if (options.length === 0) {
        res.status(503).json({
          error: 'PRIVACY_REQUEST_UNAVAILABLE',
          message: 'La suppression immédiate n’est pas disponible pour le moment.',
        });
        return;
      }

      const rawMethod = typeof req.body?.contactMethod === 'string' ? req.body.contactMethod.trim().toLowerCase() : '';
      const selected = options.find((option) => option.id === rawMethod);
      if (!selected) {
        res.status(400).json({
          error: 'CONTACT_METHOD_INVALID',
          message: 'Choisis un canal de contact valide pour envoyer la demande.',
        });
        return;
      }

      const messageRaw = typeof req.body?.message === 'string' ? req.body.message : '';
      const message = messageRaw.trim();
      if (!message) {
        res.status(400).json({
          error: 'MESSAGE_REQUIRED',
          message: 'Explique brièvement ta demande de suppression.',
        });
        return;
      }

      const contactHandleRaw = typeof req.body?.contactHandle === 'string' ? req.body.contactHandle : '';
      const contactHandle = contactHandleRaw.trim();

      const profileIdRaw = typeof req.body?.profileId === 'string' ? req.body.profileId : '';
      const profileId = profileIdRaw.trim();
      const profileNameRaw = typeof req.body?.profileName === 'string' ? req.body.profileName : '';
      const profileName = profileNameRaw.trim();

      const captchaId = typeof req.body?.captchaId === 'string' ? req.body.captchaId.trim() : '';
      const captchaAnswer = req.body?.captchaAnswer ?? null;

      if (!captchaId || captchaAnswer === null || captchaAnswer === undefined) {
        res.status(400).json({
          error: 'CAPTCHA_REQUIRED',
          message: 'Le captcha est requis pour envoyer la demande.',
        });
        return;
      }

      const now = Date.now();
      this.cleanupExpiredPrivacyRequests(now);

      const clientKey = `${this.getClientIp(req)}:privacy-deletion`;
      const lastSubmissionAt = this.privacyRequestLog.get(clientKey) ?? 0;
      const nextAllowedAtMs = lastSubmissionAt + MESSAGE_COOLDOWN_MS;

      if (nextAllowedAtMs > now) {
        const retryAtIso = new Date(nextAllowedAtMs).toISOString();
        const waitLabel = this.formatDuration(nextAllowedAtMs - now);
        res.status(429).json({
          error: 'PRIVACY_REQUEST_RATE_LIMITED',
          message: `Une demande a déjà été envoyée récemment. Réessaie dans ${waitLabel}.`,
          retryAt: retryAtIso,
        });
        return;
      }

      const captchaValid = this.verifyMessageCaptcha(captchaId, captchaAnswer);
      if (!captchaValid) {
        res.status(400).json({
          error: 'CAPTCHA_INVALID',
          message: 'La réponse au captcha est incorrecte. Génère un nouveau défi et réessaie.',
        });
        return;
      }

      const methodLabel = selected.label;
      const lines: string[] = ['🔐 **Demande de suppression immédiate des données**'];
      lines.push(`• Canal sélectionné : ${methodLabel}`);
      if (profileName) {
        lines.push(`• Profil indiqué : ${profileName}`);
      }
      if (profileId) {
        lines.push(`• Identifiant Discord : ${profileId}`);
        lines.push(`• Fiche publique : ${this.toAbsoluteUrl(`/profil/${encodeURIComponent(profileId)}`)}`);
      }
      if (contactHandle) {
        lines.push(`• Contact fourni : ${contactHandle}`);
      }
      if (message) {
        lines.push('• Message :');
        lines.push(message);
      }
      lines.push(`• Reçu via le site (${new Date().toISOString()})`);

      const content = lines.join('\n');

      if (content.length > MESSAGE_MAX_LENGTH) {
        res.status(400).json({
          error: 'MESSAGE_TOO_LONG',
          message: `Le message généré est trop long. Raccourcis ta demande (limite ${MESSAGE_MAX_LENGTH} caractères).`,
        });
        return;
      }

      try {
        await this.discordBridge.sendTextChannelMessage(selected.channelId, content);
        const recordedAt = Date.now();
        this.privacyRequestLog.set(clientKey, recordedAt);
        const nextAllowedAt = new Date(recordedAt + MESSAGE_COOLDOWN_MS).toISOString();
        res.setHeader('Cache-Control', 'no-store');
        res.status(201).json({
          status: 'SUBMITTED',
          message: 'Ta demande a été transmise à l’équipe. Nous revenons vers toi rapidement.',
          nextAllowedAt,
        });
      } catch (error) {
        const name = (error as Error)?.name;
        if (name === 'GUILD_NOT_CONFIGURED') {
          res.status(503).json({
            error: 'GUILD_NOT_CONFIGURED',
            message: 'La configuration du serveur Discord est incomplète.',
          });
          return;
        }
        if (name === 'CHANNEL_NOT_FOUND') {
          res.status(404).json({
            error: 'CHANNEL_NOT_FOUND',
            message: 'Impossible de trouver le canal configuré pour cette demande.',
          });
          return;
        }
        if (name === 'CHANNEL_NOT_ACCESSIBLE') {
          res.status(403).json({
            error: 'CHANNEL_NOT_ACCESSIBLE',
            message: 'Le canal configuré est inaccessible pour le moment.',
          });
          return;
        }

        console.error('Failed to submit privacy deletion request', error);
        res.status(500).json({
          error: 'PRIVACY_REQUEST_FAILED',
          message: 'Impossible de transmettre la demande pour le moment.',
        });
      }
    });

    this.app.get('/api/community/pulse', async (_req, res) => {
      if (!this.voiceActivityRepository) {
        res.status(503).json({
          error: 'PULSE_UNAVAILABLE',
          message: 'Le suivi de l’activité communautaire est désactivé sur ce serveur.',
        });
        return;
      }

      try {
        const snapshot = await this.voiceActivityRepository.getCommunityPulse({ windowMinutes: 15 });
        const pulse = this.buildHomePulsePresentation(snapshot);
        res.setHeader('Cache-Control', 'public, max-age=15, stale-while-revalidate=45');
        res.json({ pulse: pulse ?? null });
      } catch (error) {
        console.error('Failed to compute community pulse', error);
        res.status(500).json({
          error: 'COMMUNITY_PULSE_FAILED',
          message: 'Impossible de calculer le pouls communautaire.',
        });
      }
    });

    this.app.get('/api/statistiques', async (req, res) => {
      try {
        const options = this.parseStatisticsQuery(req.query);
        const snapshot = await this.statisticsService.getStatistics(options);
        res.setHeader('Cache-Control', 'public, max-age=30, stale-while-revalidate=90');
        res.json({ statistics: snapshot });
      } catch (error) {
        console.error('Failed to build statistics snapshot', error);
        res.status(500).json({
          error: 'STATISTICS_FAILED',
          message: 'Impossible de charger les statistiques communautaires.',
        });
      }
    });

    this.app.get('/api/blog/posts', async (req, res) => {
      try {
        const options = this.parseBlogListOptions(req.query);
        const { posts, availableTags } = await this.blogService.listPosts(options);
        res.setHeader('Cache-Control', 'public, max-age=60, stale-while-revalidate=60');
        res.json({ posts, tags: availableTags });
      } catch (error) {
        console.error('Failed to list blog posts', error);
        res.status(500).json({
          error: 'BLOG_LIST_FAILED',
          message: 'Impossible de récupérer les articles du blog.',
        });
      }
    });

    this.app.get('/api/blog/posts/:slug', async (req, res) => {
      const rawSlug = typeof req.params.slug === 'string' ? req.params.slug.trim() : '';
      if (!rawSlug) {
        res.status(400).json({
          error: 'SLUG_REQUIRED',
          message: "Le lien de l'article est requis.",
        });
        return;
      }

      try {
        const post = await this.blogService.getPost(rawSlug);
        if (!post) {
          res.status(404).json({
            error: 'POST_NOT_FOUND',
            message: "Impossible de trouver l'article demandé.",
          });
          return;
        }
        res.setHeader('Cache-Control', 'public, max-age=60, stale-while-revalidate=60');
        res.json({ post });
      } catch (error) {
        console.error('Failed to load blog post', error);
        res.status(500).json({
          error: 'BLOG_POST_FAILED',
          message: "Impossible de récupérer cet article.",
        });
      }
    });

    this.app.post('/api/blog/submissions', async (req, res) => {
      const payload = (req.body && typeof req.body === 'object' ? req.body : {}) as Record<string, unknown>;

      const tagsRaw = payload.tags;
      let tags: string[] = [];
      if (Array.isArray(tagsRaw)) {
        tags = tagsRaw.filter((tag): tag is string => typeof tag === 'string');
      } else if (typeof tagsRaw === 'string') {
        tags = tagsRaw
          .split(',')
          .map((entry) => entry.trim())
          .filter((entry) => entry.length > 0);
      }

      try {
        const result = await this.blogSubmissionService.publish({
          title: typeof payload.title === 'string' ? payload.title : '',
          slug: typeof payload.slug === 'string' ? payload.slug : null,
          excerpt: typeof payload.excerpt === 'string' ? payload.excerpt : null,
          contentMarkdown: typeof payload.contentMarkdown === 'string' ? payload.contentMarkdown : '',
          coverImageUrl: typeof payload.coverImageUrl === 'string' ? payload.coverImageUrl : null,
          tags,
          seoDescription: typeof payload.seoDescription === 'string' ? payload.seoDescription : null,
        });

        res.status(201).json({
          message: 'Merci ! Ton article est désormais publié sur le blog.',
          article: result,
        });
      } catch (error) {
        if (error instanceof BlogSubmissionError) {
          const status =
            error.code === 'VALIDATION_ERROR'
              ? 400
              : error.code === 'CONFLICT'
              ? 409
              : error.code === 'UNAVAILABLE'
              ? 503
              : 500;
          res.status(status).json({
            error: error.code,
            message: error.message,
            details: error.details ?? null,
          });
          return;
        }

        console.error('Failed to publish community article', error);
        res.status(500).json({
          error: 'BLOG_SUBMISSION_FAILED',
          message: "Impossible de publier l’article pour le moment.",
        });
      }
    });

    this.app.post('/api/blog/manual-generate', async (_req, res) => {
      if (!this.dailyArticleService) {
        res.status(503).json({
          error: 'DAILY_ARTICLE_DISABLED',
          message: "La génération d'articles automatiques est désactivée.",
        });
        return;
      }

      try {
        const result = await this.dailyArticleService.triggerManualGeneration();
        const status = result.status === 'failed' ? 500 : 200;

        let message = 'Génération traitée.';
        if (result.status === 'generated') {
          const publicationNote = result.publishedAt
            ? ` (publié le ${new Date(result.publishedAt).toLocaleString('fr-FR')})`
            : '';
          message = `Un article a été généré et publié${publicationNote}.`;
        } else if (result.status === 'skipped') {
          switch (result.reason) {
            case 'ALREADY_RUNNING':
              message = 'Une génération est déjà en cours. Réessaie dans quelques instants.';
              break;
            case 'MISSING_DEPENDENCIES':
              message = 'La génération est indisponible (dépendances manquantes).';
              break;
            case 'DISABLED':
              message = "La génération automatique est désactivée.";
              break;
            case 'ALREADY_EXISTS':
              message = 'Un article existe déjà pour cette date.';
              break;
            case 'NO_TRANSCRIPTS':
              message = 'Aucune transcription exploitable pour la période demandée.';
              break;
            default:
              message = 'La génération a été ignorée.';
              break;
          }
        } else if (result.status === 'failed') {
          message = "La génération de l'article a échoué. Consulte les logs serveur.";
        }

        res.status(status).json({ result, message });
      } catch (error) {
        console.error('Failed to trigger manual blog generation', error);
        res.status(500).json({
          error: 'MANUAL_ARTICLE_FAILED',
          message: "Impossible de lancer la génération de l'article.",
        });
      }
    });

    this.app.get('/api/voice-activity/history', async (req, res) => {
      if (!this.voiceActivityRepository) {
        res.json({ segments: [] });
        return;
      }

      const parseTimestamp = (value: unknown): Date | null => {
        if (typeof value !== 'string') {
          return null;
        }
        const trimmed = value.trim();
        if (!trimmed) {
          return null;
        }
        const numeric = Number(trimmed);
        if (!Number.isNaN(numeric)) {
          const fromNumber = new Date(numeric);
          if (!Number.isNaN(fromNumber.getTime())) {
            return fromNumber;
          }
        }
        const fromString = new Date(trimmed);
        if (!Number.isNaN(fromString.getTime())) {
          return fromString;
        }
        return null;
      };

      const since = parseTimestamp(Array.isArray(req.query.since) ? req.query.since[0] : req.query.since);
      const until = parseTimestamp(Array.isArray(req.query.until) ? req.query.until[0] : req.query.until);
      const limitRaw = Array.isArray(req.query.limit) ? req.query.limit[0] : req.query.limit;
      const limit = typeof limitRaw === 'string' && limitRaw.trim().length > 0 ? Number(limitRaw) : null;

      try {
        const history = await this.voiceActivityRepository.listVoiceActivityHistory({ since, until, limit });
        res.json({
          segments: history.map((entry) => ({
            id: entry.userId,
            userId: entry.userId,
            channelId: entry.channelId,
            guildId: entry.guildId,
            durationMs: entry.durationMs,
            startedAt: entry.startedAt.toISOString(),
            endedAt: entry.endedAt.toISOString(),
            startedAtMs: entry.startedAt.getTime(),
            endedAtMs: entry.endedAt.getTime(),
            profile: entry.profile
              ? {
                  displayName: entry.profile.displayName,
                  username: entry.profile.username,
                  avatar: entry.profile.avatar,
                }
              : null,
          })),
        });
      } catch (error) {
        console.error('Failed to retrieve voice activity history', error);
        res
          .status(500)
          .json({
            error: 'VOICE_ACTIVITY_FETCH_FAILED',
            message: "Impossible de récupérer l'historique vocal.",
          });
      }
    });

    this.app.get('/api/users/:userId/profile', async (req, res) => {
      const rawUserId = typeof req.params.userId === 'string' ? req.params.userId.trim() : '';
      if (!rawUserId) {
        res
          .status(400)
          .json({ error: 'USER_ID_REQUIRED', message: "L'identifiant utilisateur est requis." });
        return;
      }

      if (await this.adminService.isMemberHidden(rawUserId)) {
        res
          .status(404)
          .json({ error: 'PROFILE_HIDDEN', message: 'Ce profil est masqué sur demande.' });
        return;
      }

      const sinceParam = Array.isArray(req.query.since) ? req.query.since[0] : req.query.since;
      const untilParam = Array.isArray(req.query.until) ? req.query.until[0] : req.query.until;

      const now = new Date();
      const untilCandidate = this.parseTimestamp(untilParam) ?? now;
      const sinceCandidate = this.parseTimestamp(sinceParam)
        ?? new Date(untilCandidate.getTime() - 30 * 24 * 60 * 60 * 1000);

      if (Number.isNaN(sinceCandidate.getTime()) || Number.isNaN(untilCandidate.getTime())) {
        res
          .status(400)
          .json({ error: 'INVALID_RANGE', message: 'La période demandée est invalide.' });
        return;
      }

      if (sinceCandidate.getTime() >= untilCandidate.getTime()) {
        res
          .status(400)
          .json({ error: 'EMPTY_RANGE', message: 'La date de début doit précéder la date de fin.' });
        return;
      }

      try {
        const [profile, presenceSegments, speakingSegments, messageEvents, personaRecord] = await Promise.all([
          this.discordBridge.fetchUserIdentity(rawUserId),
          this.voiceActivityRepository
            ? this.voiceActivityRepository.listUserVoicePresence({
                userId: rawUserId,
                since: sinceCandidate,
                until: untilCandidate,
              })
            : Promise.resolve([] as UserVoicePresenceSegment[]),
          this.voiceActivityRepository
            ? this.voiceActivityRepository.listUserVoiceActivity({
                userId: rawUserId,
                since: sinceCandidate,
                until: untilCandidate,
              })
            : Promise.resolve([] as UserVoiceActivitySegment[]),
          this.voiceActivityRepository
            ? this.voiceActivityRepository.listUserMessageActivity({
                userId: rawUserId,
                since: sinceCandidate,
                until: untilCandidate,
              })
            : Promise.resolve([] as UserMessageActivityEntry[]),
          this.voiceActivityRepository
            ? this.voiceActivityRepository.getUserPersonaProfile({ userId: rawUserId })
            : Promise.resolve(null),
        ]);

        const normalizeString = (value: string | null | undefined): string | null => {
          if (typeof value !== 'string') {
            return null;
          }
          const trimmed = value.trim();
          return trimmed.length > 0 ? trimmed : null;
        };

        const normalizedProfile = profile
          ? {
              id: profile.id,
              displayName:
                normalizeString(profile.displayName)
                ?? normalizeString(profile.globalName)
                ?? normalizeString(profile.username),
              username: normalizeString(profile.username),
              avatar: normalizeString(profile.avatarUrl),
              discriminator: normalizeString(profile.discriminator),
              globalName: normalizeString(profile.globalName),
              bannerUrl: normalizeString(profile.bannerUrl),
              accentColor: normalizeString(profile.accentColor),
              createdAt: normalizeString(profile.createdAt),
              guild: profile.guild ?? null,
            }
          : null;

        if (!profile && presenceSegments.length === 0 && speakingSegments.length === 0 && messageEvents.length === 0) {
          res
            .status(404)
            .json({ error: 'PROFILE_NOT_FOUND', message: "Impossible de trouver le profil demandé." });
          return;
        }

        const summary = this.buildProfileSummary(
          { since: sinceCandidate, until: untilCandidate },
          presenceSegments,
          speakingSegments,
          messageEvents,
        );

        const toMillis = (date: Date | null) => (date instanceof Date ? date.getTime() : null);

        const persona = personaRecord
          ? {
              summary: personaRecord.summary,
              data: personaRecord.persona,
              model: personaRecord.model,
              version: personaRecord.version,
              generatedAt: personaRecord.generatedAt ? personaRecord.generatedAt.toISOString() : null,
              updatedAt: personaRecord.updatedAt ? personaRecord.updatedAt.toISOString() : null,
              lastActivityAt: personaRecord.lastActivityAt ? personaRecord.lastActivityAt.toISOString() : null,
              voiceSampleCount: personaRecord.voiceSampleCount,
              messageSampleCount: personaRecord.messageSampleCount,
              inputCharacterCount: personaRecord.inputCharacterCount,
            }
          : null;

        res.json({
          profile: normalizedProfile,
          range: {
            since: sinceCandidate.toISOString(),
            until: untilCandidate.toISOString(),
            sinceMs: sinceCandidate.getTime(),
            untilMs: untilCandidate.getTime(),
          },
          stats: summary,
          presenceSegments: presenceSegments.map((segment) => ({
            channelId: segment.channelId,
            guildId: segment.guildId,
            joinedAt: segment.joinedAt.toISOString(),
            joinedAtMs: segment.joinedAt.getTime(),
            leftAt: segment.leftAt ? segment.leftAt.toISOString() : null,
            leftAtMs: toMillis(segment.leftAt),
          })),
          speakingSegments: speakingSegments.map((segment) => {
            const startedAt = segment.startedAt;
            const startMs = startedAt.getTime();
            const durationMs = Number.isFinite(segment.durationMs) ? Math.max(segment.durationMs, 0) : 0;
            const endedAt = new Date(startMs + durationMs);
            return {
              channelId: segment.channelId,
              guildId: segment.guildId,
              startedAt: startedAt.toISOString(),
              startedAtMs: startMs,
              durationMs,
              endedAt: endedAt.toISOString(),
              endedAtMs: endedAt.getTime(),
            };
          }),
          messageEvents: messageEvents.map((entry) => ({
            messageId: entry.messageId,
            channelId: entry.channelId,
            guildId: entry.guildId,
            content: entry.content,
            timestamp: entry.timestamp.toISOString(),
            timestampMs: entry.timestamp.getTime(),
          })),
          persona,
        });
      } catch (error) {
        console.error('Failed to build user profile analytics', error);
        res.status(500).json({
          error: 'PROFILE_ANALYTICS_FAILED',
          message: "Impossible de récupérer le profil demandé.",
        });
      }
    });

    this.app.post('/api/users/:userId/persona/generate', async (req, res) => {
      const rawUserId = typeof req.params.userId === 'string' ? req.params.userId.trim() : '';
      if (!rawUserId) {
        res
          .status(400)
          .json({ error: 'USER_ID_REQUIRED', message: "L'identifiant utilisateur est requis." });
        return;
      }

      if (await this.adminService.isMemberHidden(rawUserId)) {
        res.status(404).json({ error: 'PROFILE_HIDDEN', message: 'Ce profil est masqué sur demande.' });
        return;
      }

      if (!this.userPersonaService) {
        res.status(503).json({
          error: 'PERSONA_GENERATION_DISABLED',
          status: 'failed',
          message: 'La génération de fiches est actuellement désactivée.',
        });
        return;
      }

      try {
        const result = await this.userPersonaService.generatePersonaForUser(rawUserId);

        if (result.status === 'generated') {
          res.json({
            status: 'generated',
            message: result.message ?? 'La fiche a été régénérée avec succès.',
          });
          return;
        }

        if (result.status === 'skipped') {
          res.status(409).json({
            error: 'PERSONA_GENERATION_INSUFFICIENT_DATA',
            status: 'skipped',
            message:
              result.message
              ?? 'Pas assez de contenu récent pour générer la fiche de ce membre.',
          });
          return;
        }

        const reason = result.reason ?? 'UNKNOWN';
        const message = result.message ?? "La génération de la fiche a échoué.";
        const statusCode = reason === 'INVALID_USER_ID'
          ? 400
          : reason === 'SERVICE_UNAVAILABLE'
          ? 503
          : 500;

        res.status(statusCode).json({
          error:
            reason === 'INVALID_USER_ID'
              ? 'USER_ID_INVALID'
              : reason === 'SERVICE_UNAVAILABLE'
              ? 'PERSONA_GENERATION_DISABLED'
              : reason === 'OPENAI_ERROR'
              ? 'PERSONA_GENERATION_OPENAI_ERROR'
              : reason === 'INVALID_RESPONSE'
              ? 'PERSONA_GENERATION_INVALID_RESPONSE'
              : reason === 'EMPTY_RESPONSE'
              ? 'PERSONA_GENERATION_EMPTY_RESPONSE'
              : 'PERSONA_GENERATION_FAILED',
          status: 'failed',
          message,
        });
      } catch (error) {
        console.error('Failed to trigger persona regeneration', { userId: rawUserId, error });
        res.status(500).json({
          error: 'PERSONA_GENERATION_FAILED',
          status: 'failed',
          message: "Impossible de lancer la génération de la fiche.",
        });
      }
    });

    this.app.get('/api/users/:userId/recordings', async (req, res) => {
      const rawUserId = typeof req.params.userId === 'string' ? req.params.userId.trim() : '';
      if (!rawUserId) {
        res
          .status(400)
          .json({ error: 'USER_ID_REQUIRED', message: "L'identifiant utilisateur est requis." });
        return;
      }

      if (!this.userAudioRecorder) {
        res.status(404).json({
          error: 'RECORDINGS_UNAVAILABLE',
          message: 'Aucun enregistrement audio disponible pour ce membre.',
        });
        return;
      }

      if (await this.adminService.isMemberHidden(rawUserId)) {
        res.status(404).json({
          error: 'RECORDINGS_UNAVAILABLE',
          message: 'Aucun enregistrement audio disponible pour ce membre.',
        });
        return;
      }

      const sinceParam = Array.isArray(req.query.since) ? req.query.since[0] : req.query.since;
      const untilParam = Array.isArray(req.query.until) ? req.query.until[0] : req.query.until;
      const limitParam = Array.isArray(req.query.limit) ? req.query.limit[0] : req.query.limit;

      const now = new Date();
      const untilCandidate = this.parseTimestamp(untilParam) ?? now;
      const sinceCandidate = this.parseTimestamp(sinceParam)
        ?? new Date(untilCandidate.getTime() - 7 * 24 * 60 * 60 * 1000);

      if (Number.isNaN(sinceCandidate.getTime()) || Number.isNaN(untilCandidate.getTime())) {
        res
          .status(400)
          .json({ error: 'INVALID_RANGE', message: 'La période demandée est invalide.' });
        return;
      }

      if (sinceCandidate.getTime() >= untilCandidate.getTime()) {
        res
          .status(400)
          .json({ error: 'EMPTY_RANGE', message: 'La date de début doit précéder la date de fin.' });
        return;
      }

      const parsedLimit = Number.parseInt(String(limitParam ?? ''), 10);
      const limit = Number.isFinite(parsedLimit) ? Math.min(Math.max(parsedLimit, 1), 100) : 25;

      try {
        const recordings = await this.userAudioRecorder.listRecordings(rawUserId, {
          since: sinceCandidate,
          until: untilCandidate,
          limit,
        });

        const entries = recordings.map((recording) => ({
          id: recording.id,
          fileName: recording.fileName,
          createdAt: recording.createdAt.toISOString(),
          createdAtMs: recording.createdAt.getTime(),
          sizeBytes: recording.sizeBytes,
          durationMs: recording.durationMs,
          downloadUrl: `/api/users/${encodeURIComponent(rawUserId)}/recordings/${encodeURIComponent(recording.id)}/download`,
          streamUrl: `/api/users/${encodeURIComponent(rawUserId)}/recordings/${encodeURIComponent(recording.id)}/stream`,
        }));

        res.json({
          range: {
            since: sinceCandidate.toISOString(),
            until: untilCandidate.toISOString(),
            sinceMs: sinceCandidate.getTime(),
            untilMs: untilCandidate.getTime(),
          },
          entries,
        });
      } catch (error) {
        console.error('Failed to list audio recordings', { userId: rawUserId, error });
        res.status(500).json({
          error: 'RECORDINGS_LIST_FAILED',
          message: 'Impossible de récupérer les enregistrements audio.',
        });
      }
    });

    this.app.get('/api/users/:userId/recordings/:recordingId/download', async (req, res) => {
      const rawUserId = typeof req.params.userId === 'string' ? req.params.userId.trim() : '';
      const rawRecordingId = typeof req.params.recordingId === 'string' ? req.params.recordingId.trim() : '';

      if (!rawUserId) {
        res
          .status(400)
          .json({ error: 'USER_ID_REQUIRED', message: "L'identifiant utilisateur est requis." });
        return;
      }

      if (!rawRecordingId) {
        res.status(400).json({
          error: 'RECORDING_ID_REQUIRED',
          message: "L'identifiant de l'enregistrement est requis.",
        });
        return;
      }

      if (!this.userAudioRecorder) {
        res.status(404).json({
          error: 'RECORDING_NOT_FOUND',
          message: 'Enregistrement introuvable.',
        });
        return;
      }

      if (await this.adminService.isMemberHidden(rawUserId)) {
        res.status(404).json({
          error: 'RECORDING_NOT_FOUND',
          message: 'Enregistrement introuvable.',
        });
        return;
      }

      try {
        const metadata = await this.userAudioRecorder.resolveRecording(rawUserId, rawRecordingId);
        if (!metadata) {
          res.status(404).json({
            error: 'RECORDING_NOT_FOUND',
            message: 'Enregistrement introuvable.',
          });
          return;
        }

        const downloadName = this.buildRecordingDownloadName(rawUserId, metadata.fileName);
        const contentType = this.getRecordingContentType(metadata.fileName);

        res.setHeader('Content-Type', contentType);
        res.setHeader('Cache-Control', 'private, max-age=0, must-revalidate');
        if (Number.isFinite(metadata.sizeBytes) && metadata.sizeBytes >= 0) {
          res.setHeader('Content-Length', String(metadata.sizeBytes));
        }
        const disposition = `attachment; filename="${downloadName}"; filename*=UTF-8''${encodeURIComponent(downloadName)}`;
        res.setHeader('Content-Disposition', disposition);

        const stream = fs.createReadStream(metadata.filePath);
        stream.on('error', (error) => {
          console.error('Failed to stream audio recording', { userId: rawUserId, recordingId: rawRecordingId, error });
          if (!res.headersSent) {
            res.status(500).json({
              error: 'RECORDING_STREAM_FAILED',
              message: "Impossible de télécharger l'enregistrement audio.",
            });
          } else {
            res.destroy(error as Error);
          }
        });

        stream.pipe(res);
      } catch (error) {
        console.error('Failed to prepare audio recording download', {
          userId: rawUserId,
          recordingId: rawRecordingId,
          error,
        });
        res.status(500).json({
          error: 'RECORDING_STREAM_FAILED',
          message: "Impossible de télécharger l'enregistrement audio.",
        });
      }
    });

    this.app.get('/api/users/:userId/recordings/:recordingId/stream', async (req, res) => {
      const rawUserId = typeof req.params.userId === 'string' ? req.params.userId.trim() : '';
      const rawRecordingId = typeof req.params.recordingId === 'string' ? req.params.recordingId.trim() : '';

      if (!rawUserId) {
        res
          .status(400)
          .json({ error: 'USER_ID_REQUIRED', message: "L'identifiant utilisateur est requis." });
        return;
      }

      if (!rawRecordingId) {
        res.status(400).json({
          error: 'RECORDING_ID_REQUIRED',
          message: "L'identifiant de l'enregistrement est requis.",
        });
        return;
      }

      if (!this.userAudioRecorder) {
        res.status(404).json({
          error: 'RECORDING_NOT_FOUND',
          message: 'Enregistrement introuvable.',
        });
        return;
      }

      if (await this.adminService.isMemberHidden(rawUserId)) {
        res.status(404).json({
          error: 'RECORDING_NOT_FOUND',
          message: 'Enregistrement introuvable.',
        });
        return;
      }

      try {
        const metadata = await this.userAudioRecorder.resolveRecording(rawUserId, rawRecordingId);
        if (!metadata) {
          res.status(404).json({
            error: 'RECORDING_NOT_FOUND',
            message: 'Enregistrement introuvable.',
          });
          return;
        }

        const inlineName = this.buildRecordingDownloadName(rawUserId, metadata.fileName);
        const contentType = this.getRecordingContentType(metadata.fileName);
        const totalSize =
          Number.isFinite(metadata.sizeBytes) && metadata.sizeBytes >= 0 ? metadata.sizeBytes : null;

        const rangeHeader = typeof req.headers.range === 'string' ? req.headers.range : null;
        const disposition = `inline; filename="${inlineName}"; filename*=UTF-8''${encodeURIComponent(inlineName)}`;

        const handleStreamError = (error: unknown) => {
          console.error('Failed to stream audio recording inline', {
            userId: rawUserId,
            recordingId: rawRecordingId,
            error,
          });
          if (!res.headersSent) {
            res.status(500).json({
              error: 'RECORDING_STREAM_FAILED',
              message: "Impossible de lire l'enregistrement audio.",
            });
          } else {
            res.destroy(error as Error);
          }
        };

        if (rangeHeader && totalSize != null && totalSize > 0) {
          const rangeMatch = /^bytes=(\d*)-(\d*)$/.exec(rangeHeader);
          if (!rangeMatch) {
            res.status(416);
            res.setHeader('Content-Range', `bytes */${totalSize}`);
            res.end();
            return;
          }

          let start = rangeMatch[1] ? Number.parseInt(rangeMatch[1], 10) : Number.NaN;
          let end = rangeMatch[2] ? Number.parseInt(rangeMatch[2], 10) : Number.NaN;

          if (Number.isNaN(start) && Number.isNaN(end)) {
            res.status(416);
            res.setHeader('Content-Range', `bytes */${totalSize}`);
            res.end();
            return;
          }

          if (Number.isNaN(start)) {
            const suffixLength = Math.min(Number.isNaN(end) ? 0 : Math.max(end, 0), totalSize);
            start = Math.max(totalSize - suffixLength, 0);
            end = totalSize - 1;
          } else if (Number.isNaN(end)) {
            end = totalSize - 1;
          }

          start = Math.max(0, Math.min(start, totalSize - 1));
          end = Math.max(start, Math.min(end, totalSize - 1));

          if (start >= totalSize || end >= totalSize || start > end) {
            res.status(416);
            res.setHeader('Content-Range', `bytes */${totalSize}`);
            res.end();
            return;
          }

          const chunkSize = end - start + 1;

          res.status(206);
          res.setHeader('Content-Type', contentType);
          res.setHeader('Cache-Control', 'private, max-age=0, must-revalidate');
          res.setHeader('Accept-Ranges', 'bytes');
          res.setHeader('Content-Disposition', disposition);
          res.setHeader('Content-Range', `bytes ${start}-${end}/${totalSize}`);
          res.setHeader('Content-Length', String(chunkSize));

          const stream = fs.createReadStream(metadata.filePath, { start, end });
          stream.on('error', handleStreamError);
          stream.pipe(res);
          return;
        }

        res.status(200);
        res.setHeader('Content-Type', contentType);
        res.setHeader('Cache-Control', 'private, max-age=0, must-revalidate');
        res.setHeader('Accept-Ranges', 'bytes');
        res.setHeader('Content-Disposition', disposition);
        if (totalSize != null) {
          res.setHeader('Content-Length', String(totalSize));
        }

        const stream = fs.createReadStream(metadata.filePath);
        stream.on('error', handleStreamError);
        stream.pipe(res);
      } catch (error) {
        console.error('Failed to prepare audio recording stream', {
          userId: rawUserId,
          recordingId: rawRecordingId,
          error,
        });
        if (!res.headersSent) {
          res.status(500).json({
            error: 'RECORDING_STREAM_FAILED',
            message: "Impossible de lire l'enregistrement audio.",
          });
        }
      }
    });

    this.app.get('/api/users/:userId/voice-transcriptions', async (req, res) => {
      const rawUserId = typeof req.params.userId === 'string' ? req.params.userId.trim() : '';
      if (!rawUserId) {
        res
          .status(400)
          .json({ error: 'USER_ID_REQUIRED', message: "L'identifiant utilisateur est requis." });
        return;
      }

      if (await this.adminService.isMemberHidden(rawUserId)) {
        res.status(404).json({
          error: 'PROFILE_HIDDEN',
          message: 'Les transcriptions de ce profil sont masquées.',
        });
        return;
      }

      if (!this.voiceActivityRepository) {
        res.status(503).json({
          error: 'VOICE_TRANSCRIPTIONS_UNAVAILABLE',
          message: 'Les retranscriptions vocales ne sont pas disponibles pour le moment.',
        });
        return;
      }

      const limitParam = Array.isArray(req.query.limit) ? req.query.limit[0] : req.query.limit;
      const cursorParam = Array.isArray(req.query.cursor) ? req.query.cursor[0] : req.query.cursor;

      const parsedLimit = typeof limitParam === 'string' ? Number.parseInt(limitParam, 10) : NaN;
      const limit = Number.isFinite(parsedLimit) && parsedLimit > 0 ? Math.min(parsedLimit, 50) : 10;

      let cursor: VoiceTranscriptionCursor | null = null;
      if (typeof cursorParam === 'string' && cursorParam.trim().length > 0) {
        cursor = this.parseVoiceTranscriptionCursor(cursorParam);
        if (!cursor) {
          res
            .status(400)
            .json({ error: 'INVALID_CURSOR', message: 'Le curseur de pagination est invalide.' });
          return;
        }
      }

      try {
        const result = await this.voiceActivityRepository.listUserVoiceTranscriptions({
          userId: rawUserId,
          limit,
          before: cursor,
        });

        const serializedCursor = this.serializeVoiceTranscriptionCursor(result.nextCursor);

        res.json({
          entries: result.entries.map((entry) => ({
            transcriptionId: entry.transcriptionId,
            channelId: entry.channelId,
            guildId: entry.guildId,
            content: entry.content,
            timestamp: entry.timestamp.toISOString(),
            timestampMs: entry.timestamp.getTime(),
          })),
          hasMore: Boolean(result.hasMore && serializedCursor),
          nextCursor: serializedCursor,
        });
      } catch (error) {
        console.error('Failed to load voice transcriptions', error);
        res.status(500).json({
          error: 'VOICE_TRANSCRIPTIONS_FAILED',
          message: 'Impossible de récupérer les retranscriptions vocales.',
        });
      }
    });

    this.app.get('/api/members', async (req, res) => {
      const limitParam = Array.isArray(req.query.limit) ? req.query.limit[0] : req.query.limit;
      const afterParam = Array.isArray(req.query.after) ? req.query.after[0] : req.query.after;
      const searchParam = Array.isArray(req.query.search) ? req.query.search[0] : req.query.search;
      const sortParam = Array.isArray(req.query.sort) ? req.query.sort[0] : req.query.sort;

      const parsedLimit = typeof limitParam === 'string' ? Number.parseInt(limitParam, 10) : NaN;
      const limit = Number.isFinite(parsedLimit) && parsedLimit > 0 ? parsedLimit : 24;

      const after = typeof afterParam === 'string' ? afterParam.trim() : '';
      const rawSearchValue = typeof searchParam === 'string' ? searchParam : '';
      const search = this.normalizeMemberSearchQuery(rawSearchValue);
      const hasNormalizedSearch = search.length > 0;
      const sortValue = typeof sortParam === 'string' ? sortParam.trim().toLowerCase() : '';
      const sort: MemberEngagementSort = sortValue === 'messages' ? 'messages' : 'voice';

      const decodeCursor = (value: string, expectedSort: MemberEngagementSort): MemberEngagementCursor | null => {
        if (!value) {
          return null;
        }

        try {
          const buffer = Buffer.from(value, 'base64url');
          const payload = JSON.parse(buffer.toString('utf8')) as {
            s?: string;
            p?: unknown;
            m?: unknown;
            u?: unknown;
          } | null;

          if (!payload || payload.s !== expectedSort) {
            return null;
          }

          const primaryMetric = Number(payload.p);
          const secondaryMetric = Number(payload.m);
          const userId = typeof payload.u === 'string' ? payload.u : '';

          if (!Number.isFinite(primaryMetric) || !Number.isFinite(secondaryMetric) || userId.length === 0) {
            return null;
          }

          return {
            primaryMetric,
            secondaryMetric,
            userId,
          };
        } catch (error) {
          console.warn('Failed to decode member pagination cursor', error);
          return null;
        }
      };

      const encodeCursor = (cursor: MemberEngagementCursor | null, currentSort: MemberEngagementSort): string | null => {
        if (!cursor || !cursor.userId) {
          return null;
        }

        try {
          const payload = JSON.stringify({
            s: currentSort,
            p: cursor.primaryMetric,
            m: cursor.secondaryMetric,
            u: cursor.userId,
          });
          return Buffer.from(payload, 'utf8').toString('base64url');
        } catch (error) {
          console.warn('Failed to encode member pagination cursor', error);
          return null;
        }
      };

      const cacheKey = JSON.stringify({ limit, after, search, sort });
      const now = Date.now();
      const cachedMemberList = this.memberListCache.get(cacheKey);
      if (cachedMemberList) {
        if (cachedMemberList.expiresAt > now) {
          res.setHeader('Cache-Control', AppServer.memberListCacheControlHeaderValue);
          res.json(cachedMemberList.payload);
          return;
        }

        this.memberListCache.delete(cacheKey);
      }

      const respondWithMembers = (payload: MembersApiResponse | null) => {
        if (!payload) {
          return;
        }

        this.memberListCache.set(cacheKey, {
          payload,
          expiresAt: Date.now() + AppServer.memberListCacheTtlMs,
        });

        res.setHeader('Cache-Control', AppServer.memberListCacheControlHeaderValue);
        res.json(payload);
      };

      const hiddenMemberIds = await this.adminService.getHiddenMemberIds();

      let aggregatedPayload: MembersApiResponse | null = null;

      if (this.voiceActivityRepository) {
        try {
          const decodedCursor = decodeCursor(after, sort);
          const aggregated = await this.voiceActivityRepository.listMembersByEngagement({
            guildId: this.config.guildId ?? null,
            limit,
            cursor: decodedCursor,
            sortBy: sort,
            search: hasNormalizedSearch ? search : null,
            hiddenUserIds: hiddenMemberIds,
          });

          const userIds = aggregated.members
            .map((member) => (typeof member?.userId === 'string' ? member.userId : ''))
            .filter((id): id is string => id.length > 0);

          let recentMessagesByUser: Record<string, UserMessageActivityEntry[]> = {};
          if (userIds.length > 0) {
            try {
              recentMessagesByUser = await this.voiceActivityRepository.listRecentUserMessages({
                userIds,
                limitPerUser: 3,
              });
            } catch (recentMessageError) {
              console.warn('Failed to load recent member messages', recentMessageError);
            }
          }

          const members = aggregated.members.map<MembersApiEntry>((member) => {
            const joinedAt = member.firstSeenAt instanceof Date ? member.firstSeenAt.toISOString() : null;
            const lastSeenAt = member.lastSeenAt instanceof Date ? member.lastSeenAt.toISOString() : null;
            const lastActivityAt = member.lastActivityAt instanceof Date ? member.lastActivityAt.toISOString() : null;
            const recentMessages = (recentMessagesByUser[member.userId] ?? []).map<MembersApiRecentMessage>((entry) => ({
              messageId: entry.messageId,
              channelId: entry.channelId,
              guildId: entry.guildId,
              content: entry.content,
              timestamp: entry.timestamp.toISOString(),
              timestampMs: entry.timestamp.getTime(),
            }));

            return {
              id: member.userId,
              displayName:
                member.displayName
                ?? member.nickname
                ?? member.username
                ?? member.userId,
              username: member.username,
              nickname: member.nickname,
              avatarUrl: member.avatarUrl,
              joinedAt,
              lastSeenAt,
              lastActivityAt,
              roles: member.roles,
              isBot: member.isBot,
              voiceMinutes: member.voiceMinutes,
              messageCount: member.messageCount,
              recentMessages,
            };
          });

          const nextCursor = encodeCursor(aggregated.nextCursor, sort);

          aggregatedPayload = {
            members,
            nextCursor,
            hasMore: Boolean(nextCursor),
          };

          if (!hasNormalizedSearch || members.length > 0) {
            respondWithMembers(aggregatedPayload);
            return;
          }
        } catch (error) {
          console.warn('Falling back to live Discord member list', error);
        }
      }

      try {
        const result = await this.discordBridge.listGuildMembers({
          limit,
          after: hasNormalizedSearch ? null : after.length > 0 ? after : null,
          search: hasNormalizedSearch ? search : null,
        });

        const visibleMembers = result.members.filter((member) => !hiddenMemberIds.has(member.id));

        let recentMessagesByUser: Record<string, UserMessageActivityEntry[]> = {};
        if (this.voiceActivityRepository) {
          const userIds = visibleMembers
            .map((member) => (typeof member?.id === 'string' ? member.id : ''))
            .filter((id): id is string => id.length > 0);

          if (userIds.length > 0) {
            try {
              recentMessagesByUser = await this.voiceActivityRepository.listRecentUserMessages({
                userIds,
                limitPerUser: 3,
              });
            } catch (recentMessageError) {
              console.warn('Failed to load recent member messages', recentMessageError);
            }
          }
        }

        const membersWithMessages = visibleMembers.map<MembersApiEntry>((member) => {
          const rawDisplayName = typeof member.displayName === 'string' ? member.displayName : '';
          const normalizedDisplayName = rawDisplayName.trim().length > 0
            ? rawDisplayName.trim()
            : typeof member.nickname === 'string' && member.nickname.trim().length > 0
              ? member.nickname.trim()
              : typeof member.username === 'string' && member.username.trim().length > 0
                ? member.username.trim()
                : member.id;
          const normalizedUsername = typeof member.username === 'string' && member.username.trim().length > 0
            ? member.username.trim()
            : null;
          const normalizedNickname = typeof member.nickname === 'string' && member.nickname.trim().length > 0
            ? member.nickname.trim()
            : null;
          const normalizedAvatar = typeof member.avatarUrl === 'string' && member.avatarUrl.trim().length > 0
            ? member.avatarUrl
            : null;
          const joinedAt = typeof member.joinedAt === 'string' && member.joinedAt.trim().length > 0
            ? member.joinedAt
            : null;
          const lastSeenAt = (member as { lastSeenAt?: string | null }).lastSeenAt ?? null;
          const roles = Array.isArray(member.roles) ? member.roles : [];

          return {
            id: member.id,
            displayName: normalizedDisplayName,
            username: normalizedUsername,
            nickname: normalizedNickname,
            avatarUrl: normalizedAvatar,
            joinedAt,
            lastSeenAt,
            lastActivityAt: null,
            roles,
            isBot: Boolean(member.isBot),
            voiceMinutes: 0,
            messageCount: 0,
            recentMessages: (recentMessagesByUser[member.id] ?? []).map<MembersApiRecentMessage>((entry) => ({
              messageId: entry.messageId,
              channelId: entry.channelId,
              guildId: entry.guildId,
              content: entry.content,
              timestamp: entry.timestamp.toISOString(),
              timestampMs: entry.timestamp.getTime(),
            })),
          };
        });

        respondWithMembers({
          members: membersWithMessages,
          nextCursor: result.nextCursor,
          hasMore: result.hasMore,
        });
        return;
      } catch (error) {
        if (aggregatedPayload) {
          respondWithMembers(aggregatedPayload);
          return;
        }

        if ((error as Error)?.name === 'GUILD_UNAVAILABLE' || (error as Error)?.message === 'GUILD_UNAVAILABLE') {
          res.status(503).json({
            error: 'GUILD_UNAVAILABLE',
            message: 'Le serveur Discord est momentanément indisponible.',
          });
          return;
        }

        console.error('Failed to retrieve guild members', error);
        res.status(500).json({
          error: 'MEMBER_LIST_FAILED',
          message: 'Impossible de récupérer la liste des membres.',
        });
      }
    });

    this.app.get('/api/voice-activity/hype-leaders', async (req, res) => {
      this.setClientNoCache(res);
      if (!this.voiceActivityRepository || !this.hypeLeaderboardService) {
        res.json({
          leaders: [],
          snapshot: {
            bucketStart: new Date().toISOString(),
            comparedTo: null,
          },
        });
        return;
      }

      try {
        const options = this.parseLeaderboardRequest(req);
        const result = await this.getCachedHypeLeaders(options);
        res.json({ leaders: result.leaders, snapshot: result.snapshot });
      } catch (error) {
        console.error('Failed to retrieve hype leaderboard', error);
        res.status(500).json({
          error: 'HYPE_LEADERBOARD_FETCH_FAILED',
          message: "Impossible de récupérer le classement hype.",
          debug: {
            error: this.describeError(error),
            request: {
              query: this.captureQueryParams(req.query),
            },
          },
        });
      }
    });

    this.app.get('/statistiques', async (req, res) => {
      this.setClientNoCache(res);
      const metadata: SeoPageMetadata = {
        title: `${this.config.siteName} · Statistiques du serveur Discord`,
        description:
          'Visualise la croissance de Libre Antenne : membres actifs, nouveaux arrivants, temps passé en vocal et messages envoyés.',
        path: '/statistiques',
        canonicalUrl: this.toAbsoluteUrl('/statistiques'),
        keywords: this.combineKeywords(
          this.config.siteName,
          'statistiques Discord',
          'analytics communauté',
          'activité vocale',
          'temps de présence',
          'messages Discord',
        ),
        openGraphType: 'website',
        breadcrumbs: [
          { name: 'Accueil', path: '/' },
          { name: 'Statistiques', path: '/statistiques' },
        ],
        structuredData: [
          {
            '@context': 'https://schema.org',
            '@type': 'Dataset',
            name: `${this.config.siteName} · Tableau de bord communautaire`,
            description:
              'Indicateurs agrégés du serveur Discord Libre Antenne : croissance des membres, activité vocale et échanges textuels.',
            license: 'https://creativecommons.org/licenses/by/4.0/',
            url: this.toAbsoluteUrl('/statistiques'),
            creator: {
              '@type': 'Organization',
              name: this.config.siteName,
              url: this.config.publicBaseUrl,
            },
          },
        ],
      };

      try {
        const options = this.parseStatisticsQuery(req.query);
        const snapshot = await this.statisticsService.getStatistics(options);
        const preloadState: AppPreloadState = {
          route: { name: 'statistiques', params: {} },
          pages: { statistiques: { snapshot } },
        };
        this.respondWithAppShell(res, metadata, { preloadState });
      } catch (error) {
        console.error('Failed to prerender statistics page', error);
        this.respondWithAppShell(res, metadata);
      }
    });

    this.app.get('/classements', async (req, res) => {
      this.setClientNoCache(res);
      const search = this.extractString(req.query?.search);
      const metadata: SeoPageMetadata = {
        title: `${this.config.siteName} · Classements hype & statistiques en direct`,
        description:
          "Explore les classements hype de Libre Antenne : rétention, présence et interventions marquantes de la communauté.",
        path: '/classements',
        canonicalUrl: this.toAbsoluteUrl('/classements'),
        robots: search ? 'noindex,follow' : undefined,
        keywords: this.combineKeywords(
          'classement Libre Antenne',
          'statistiques Discord',
          'hype score',
          'radio libre',
          this.config.siteName,
        ),
        openGraphType: 'website',
        breadcrumbs: [
          { name: 'Accueil', path: '/' },
          { name: 'Classements', path: '/classements' },
        ],
        structuredData: [
          {
            '@context': 'https://schema.org',
            '@type': 'Dataset',
            name: `${this.config.siteName} – Classements hype`,
            description:
              'Classements temps réel des participations vocales et textuelles sur Libre Antenne.',
            license: 'https://creativecommons.org/licenses/by/4.0/',
            url: this.toAbsoluteUrl('/classements'),
            creator: {
              '@type': 'Organization',
              name: this.config.siteName,
              url: this.config.publicBaseUrl,
            },
            distribution: [
              {
                '@type': 'DataDownload',
                encodingFormat: 'application/json',
                contentUrl: this.toAbsoluteUrl('/api/voice-activity/hype-leaders'),
              },
            ],
          },
        ],
      };

      try {
        const options = this.parseLeaderboardRequest(req);
        const prerender = await this.buildClassementsPagePrerender(options);
        const preloadState: AppPreloadState = {
          route: {
            name: 'classements',
            params: {
              search: prerender.bootstrap.query.search ?? '',
              sortBy: prerender.bootstrap.query.sortBy,
              sortOrder: prerender.bootstrap.query.sortOrder,
              period: prerender.bootstrap.query.period,
            },
          },
          pages: { classements: prerender.bootstrap },
        };
        this.respondWithAppShell(res, metadata, {
          appHtml: prerender.html,
          preloadState,
        });
      } catch (error) {
        console.error('Failed to prerender classements page', error);
        this.respondWithAppShell(res, metadata);
      }
    });

    this.app.get(['/membres', '/members'], async (req, res) => {
      const rawSearch = this.extractString(req.query?.search);
      const search = rawSearch ? rawSearch.slice(0, 80) : null;
      const isEnglishRoute = req.path === '/members';
      const pagePath = isEnglishRoute ? '/members' : '/membres';
      const canonicalPath = '/membres';
      const canonicalUrl = this.toAbsoluteUrl(canonicalPath);
      const pageLanguage = isEnglishRoute ? 'en-US' : this.config.siteLanguage;
      const pageLocale = isEnglishRoute ? 'en_US' : this.config.siteLocale;
      const alternateLanguages = [
        { locale: 'fr-FR', url: this.toAbsoluteUrl('/membres') },
        { locale: 'en-US', url: this.toAbsoluteUrl('/members') },
      ];
      const baseDescription = isEnglishRoute
        ? 'Browse the active members of Libre Antenne, their live presence on voice channels and their latest Discord messages.'
        : 'Parcours les membres actifs de Libre Antenne, leurs présences vocales et leurs derniers messages Discord.';
      const description = search
        ? isEnglishRoute
          ? `Results for “${search}” in the Libre Antenne community: profiles, messages and audio activity.`
          : `Résultats pour « ${search} » dans la communauté Libre Antenne : profils, messages et activité audio.`
        : baseDescription;
      const keywords = isEnglishRoute
        ? this.combineKeywords(
            this.config.siteName,
            'Libre Antenne members',
            'Discord community',
            'audio profile',
            search ? `member ${search}` : null,
          )
        : this.combineKeywords(
            this.config.siteName,
            'membres Libre Antenne',
            'communauté Discord',
            'profil audio',
            search ? `membre ${search}` : null,
          );
      const metadata: SeoPageMetadata = {
        title: isEnglishRoute
          ? `${this.config.siteName} · Active members & Discord profiles`
          : `${this.config.siteName} · Membres actifs & profils Discord`,
        description,
        path: pagePath,
        canonicalUrl,
        robots: search ? 'noindex,follow' : undefined,
        keywords,
        openGraphType: 'website',
        locale: pageLocale,
        language: pageLanguage,
        alternateLocales: isEnglishRoute ? [this.config.siteLocale] : ['en_US'],
        alternateLanguages,
        breadcrumbs: isEnglishRoute
          ? [
              { name: 'Home', path: '/' },
              { name: 'Members', path: '/members' },
            ]
          : [
              { name: 'Accueil', path: '/' },
              { name: 'Membres', path: '/membres' },
            ],
        structuredData: [
          {
            '@context': 'https://schema.org',
            '@type': 'CollectionPage',
            name: isEnglishRoute
              ? `${this.config.siteName} – Members`
              : `${this.config.siteName} – Membres`,
            description: search
              ? isEnglishRoute
                ? `Search results for ${search} across Libre Antenne members.`
                : `Résultats de recherche pour ${search} parmi les membres de Libre Antenne.`
              : isEnglishRoute
                ? 'Directory of active voices in the Libre Antenne audio community.'
                : 'Annuaire des membres actifs de la communauté audio Libre Antenne.',
            url: canonicalUrl,
            about: {
              '@type': 'Organization',
              name: this.config.siteName,
              url: this.config.publicBaseUrl,
            },
            inLanguage: pageLanguage,
          },
        ],
      };

      try {
        const appHtml = await this.buildMembersPagePrerender(search);
        this.respondWithAppShell(res, metadata, { appHtml });
      } catch (error) {
        console.error('Failed to prerender members page', error);
        this.respondWithAppShell(res, metadata);
      }
    });

    this.app.get('/salons', async (_req, res) => {
      const metadata: SeoPageMetadata = {
        title: `${this.config.siteName} · Salons textuels & historique des messages`,
        description:
          'Explore les salons textuels du Discord Libre Antenne et remonte dans l’historique des échanges publics.',
        path: '/salons',
        canonicalUrl: this.toAbsoluteUrl('/salons'),
        keywords: this.combineKeywords(
          this.config.siteName,
          'salons textuels Discord',
          'messages Libre Antenne',
          'radio libre communautaire',
        ),
        openGraphType: 'website',
        breadcrumbs: [
          { name: 'Accueil', path: '/' },
          { name: 'Salons textuels', path: '/salons' },
        ],
        structuredData: [
          {
            '@context': 'https://schema.org',
            '@type': 'CollectionPage',
            name: `${this.config.siteName} – Salons textuels`,
            description: 'Liste des salons textuels et historique des messages publics de Libre Antenne.',
            url: this.toAbsoluteUrl('/salons'),
            inLanguage: this.config.siteLanguage,
          },
        ],
      };

      const preloadState: AppPreloadState = { route: { name: 'salons', params: {} } };

      try {
        const { channels, fetchedAt } = await this.getCachedTextChannels();
        const refreshedAt = Number.isFinite(fetchedAt) ? new Date(fetchedAt).toISOString() : null;
        preloadState.pages = {
          salons: {
            channels,
            refreshedAt,
          },
        };
      } catch (error) {
        console.error('Failed to preload text channels for salons page', error);
      }

      this.respondWithAppShell(res, metadata, { preloadState });
    });

    this.app.get(['/boutique', '/shop'], (req, res) => {
      const products = this.shopService.getProducts();
      const structuredCatalog = this.buildShopStructuredData(products);
      const metadata: SeoPageMetadata = {
        title: `${this.config.siteName} · Boutique officielle & soutien`,
        description:
          'Retrouve les produits officiels Libre Antenne pour soutenir la radio libre : mugs, t-shirts et accès premium.',
        path: '/boutique',
        canonicalUrl: this.toAbsoluteUrl('/boutique'),
        keywords: this.combineKeywords(
          this.config.siteName,
          'boutique Libre Antenne',
          'goodies radio libre',
          'merch Discord',
          'soutien communautaire',
        ),
        openGraphType: 'website',
        breadcrumbs: [
          { name: 'Accueil', path: '/' },
          { name: 'Boutique', path: '/boutique' },
        ],
        structuredData: [
          {
            '@context': 'https://schema.org',
            '@type': 'OfferCatalog',
            name: `${this.config.siteName} – Boutique officielle`,
            description:
              'Catalogue des produits physiques et numériques pour soutenir le projet Libre Antenne.',
            url: this.toAbsoluteUrl('/boutique'),
            provider: {
              '@type': 'Organization',
              name: this.config.siteName,
              url: this.config.publicBaseUrl,
            },
          },
          ...structuredCatalog,
        ],
      };

      try {
        const checkoutParam = (req.query as Record<string, unknown> | undefined)?.checkout ?? null;
        const checkoutStatus = this.extractQueryParam(checkoutParam);
        const hasCheckoutFeedback = typeof checkoutStatus === 'string' && checkoutStatus.trim().length > 0;
        if (hasCheckoutFeedback) {
          metadata.robots = 'noindex,follow';
        }
        const prerender = this.buildShopPagePrerender({ checkoutStatus, products });
        const preloadState: AppPreloadState = {
          route: { name: 'shop', params: {} },
          pages: { shop: prerender.bootstrap },
        };
        this.respondWithAppShell(res, metadata, {
          appHtml: prerender.html,
          preloadState,
        });
      } catch (error) {
        console.error('Failed to prerender shop page', error);
        this.respondWithAppShell(res, metadata);
      }
    });

    this.app.get(['/bannir', '/ban'], (_req, res) => {
      const metadata: SeoPageMetadata = {
        title: `${this.config.siteName} · Outil de modération & bannissement`,
        description:
          'Accède à l’outil de modération Libre Antenne pour signaler ou bannir un membre perturbateur.',
        path: '/bannir',
        canonicalUrl: this.toAbsoluteUrl('/bannir'),
        keywords: this.combineKeywords(
          this.config.siteName,
          'modération Libre Antenne',
          'ban Discord',
          'radio libre',
        ),
        openGraphType: 'website',
        robots: 'noindex,follow',
        breadcrumbs: [
          { name: 'Accueil', path: '/' },
          { name: 'Modération', path: '/bannir' },
        ],
      };

      this.respondWithAppShell(res, metadata);
    });

    this.app.get('/about', (_req, res) => {
      const metadata: SeoPageMetadata = {
        title: `À propos de ${this.config.siteName} · Manifesto & histoire`,
        description:
          `${this.config.siteName} est une radio libre née sur Discord : découvre notre manifeste, notre histoire et comment participer au direct.`,
        path: '/about',
        canonicalUrl: this.toAbsoluteUrl('/about'),
        keywords: this.combineKeywords(
          this.config.siteName,
          'radio libre',
          'communauté Discord',
          'manifeste Libre Antenne',
        ),
        openGraphType: 'website',
        breadcrumbs: [
          { name: 'Accueil', path: '/' },
          { name: 'À propos', path: '/about' },
        ],
        structuredData: [
          {
            '@context': 'https://schema.org',
            '@type': 'AboutPage',
            name: `À propos – ${this.config.siteName}`,
            description:
              'Historique, valeurs et fonctionnement de la radio libre communautaire Libre Antenne.',
            url: this.toAbsoluteUrl('/about'),
            inLanguage: this.config.siteLanguage,
            primaryImageOfPage: this.toAbsoluteUrl('/icons/icon-512.png'),
            isPartOf: {
              '@type': 'Organization',
              name: this.config.siteName,
              url: this.config.publicBaseUrl,
            },
          },
        ],
      };

      const appHtml = this.buildAboutPageHtml();
      const preloadState: AppPreloadState = {
        route: { name: 'about', params: {} },
      };
      this.respondWithAppShell(res, metadata, { appHtml, preloadState });
    });

    this.app.get('/cgu', (_req, res) => {
      const metadata: SeoPageMetadata = {
        title: `${this.config.siteName} · Conditions générales d’utilisation & politique de données`,
        description:
          'Consulte les règles d’utilisation de Libre Antenne, la gestion des données audio Discord, des statistiques et de la boutique.',
        path: '/cgu',
        canonicalUrl: this.toAbsoluteUrl('/cgu'),
        keywords: this.combineKeywords(
          this.config.siteName,
          'conditions générales d’utilisation',
          'politique de confidentialité',
          'données Discord',
          'radio libre',
        ),
        openGraphType: 'website',
        breadcrumbs: [
          { name: 'Accueil', path: '/' },
          { name: 'Conditions générales', path: '/cgu' },
        ],
        structuredData: [
          {
            '@context': 'https://schema.org',
            '@type': 'TermsOfService',
            name: `Conditions générales – ${this.config.siteName}`,
            description:
              'Conditions générales d’utilisation, informations sur la collecte de données et droits des membres de Libre Antenne.',
            url: this.toAbsoluteUrl('/cgu'),
            inLanguage: this.config.siteLanguage,
            provider: {
              '@type': 'Organization',
              name: this.config.siteName,
              url: this.config.publicBaseUrl,
            },
            dateModified: '2024-11-04',
          },
        ],
      };

      const appHtml = this.buildCguPageHtml();
      const preloadState: AppPreloadState = {
        route: { name: 'cgu', params: {} },
      };
      this.respondWithAppShell(res, metadata, { appHtml, preloadState });
    });

<<<<<<< HEAD
    this.app.get('/cgv-vente', (_req, res) => {
      const metadata: SeoPageMetadata = {
        title: `${this.config.siteName} · Conditions générales de vente & informations boutique`,
        description:
          'Retrouve le détail des prix TTC, des moyens de paiement acceptés, des délais de livraison et de ton droit de rétractation pour la boutique Libre Antenne.',
        path: '/cgv-vente',
        canonicalUrl: this.toAbsoluteUrl('/cgv-vente'),
        keywords: this.combineKeywords(
          this.config.siteName,
          'conditions générales de vente',
          'CGV Libre Antenne',
          'paiement boutique',
          'livraison radio libre',
=======
    this.app.get('/mentions-legales', (_req, res) => {
      const path = '/mentions-legales';
      const metadata: SeoPageMetadata = {
        title: `${this.config.siteName} · Mentions légales & éditeur`,
        description:
          `Mentions légales de ${this.config.siteName} : éditeur, coordonnées officielles, hébergeur et informations d’identification du projet communautaire.`,
        path,
        canonicalUrl: this.toAbsoluteUrl(path),
        keywords: this.combineKeywords(
          this.config.siteName,
          'mentions légales',
          'éditeur de publication',
          'hébergeur OVH',
          'contact Libre Antenne',
>>>>>>> 1c2cad7c
        ),
        openGraphType: 'website',
        breadcrumbs: [
          { name: 'Accueil', path: '/' },
<<<<<<< HEAD
          { name: 'Conditions de vente', path: '/cgv-vente' },
=======
          { name: 'Mentions légales', path },
>>>>>>> 1c2cad7c
        ],
        structuredData: [
          {
            '@context': 'https://schema.org',
<<<<<<< HEAD
            '@type': 'TermsOfService',
            name: `Conditions générales de vente – ${this.config.siteName}`,
            description:
              'Conditions générales de vente de la boutique Libre Antenne : prix TTC, moyens de paiement, livraison et droit de rétractation.',
            url: this.toAbsoluteUrl('/cgv-vente'),
            inLanguage: this.config.siteLanguage,
            provider: {
=======
            '@type': 'WebPage',
            name: `Mentions légales – ${this.config.siteName}`,
            description:
              'Mentions légales, éditeur responsable, contacts officiels et informations d’hébergement du service Libre Antenne.',
            url: this.toAbsoluteUrl(path),
            inLanguage: this.config.siteLanguage,
            isPartOf: {
              '@type': 'WebSite',
              name: this.config.siteName,
              url: this.config.publicBaseUrl,
            },
            publisher: {
>>>>>>> 1c2cad7c
              '@type': 'Organization',
              name: this.config.siteName,
              url: this.config.publicBaseUrl,
            },
<<<<<<< HEAD
            termsOfServiceType: 'ConsumerTerms',
            dateModified: '2025-03-10',
          },
        ],
      };

      const appHtml = this.buildCgvVentePageHtml();
      const preloadState: AppPreloadState = {
        route: { name: 'cgv-vente', params: {} },
=======
            contactPoint: [
              {
                '@type': 'ContactPoint',
                contactType: 'Support & questions légales',
                email: 'contact@libre-antenne.fm',
                availableLanguage: [this.config.siteLanguage || 'fr'],
              },
            ],
          },
        ],
      };

      const appHtml = this.buildLegalMentionsPageHtml();
      const preloadState: AppPreloadState = {
        route: { name: 'mentions-legales', params: {} },
>>>>>>> 1c2cad7c
      };
      this.respondWithAppShell(res, metadata, { appHtml, preloadState });
    });

    this.app.get(['/assistant', '/assistant-ia', '/chat'], (req, res) => {
      if (req.path !== '/assistant') {
        res.redirect(301, '/assistant');
        return;
      }

      const metadata: SeoPageMetadata = {
        title: `${this.config.siteName} · Assistant IA communautaire`,
        description:
          'Discute avec l’assistant IA Libre Antenne pour retrouver les moments clés, résumés et tendances issus des données Discord archivées.',
        path: '/assistant',
        canonicalUrl: this.toAbsoluteUrl('/assistant'),
        keywords: this.combineKeywords(
          this.config.siteName,
          'assistant IA Libre Antenne',
          'recherche vocale Discord',
          'radio libre',
          'assistant IA communautaire',
        ),
        openGraphType: 'website',
        breadcrumbs: [
          { name: 'Accueil', path: '/' },
          { name: 'Assistant IA', path: '/assistant' },
        ],
        structuredData: [
          {
            '@context': 'https://schema.org',
            '@type': 'WebApplication',
            name: `${this.config.siteName} – Assistant IA`,
            description:
              'Interface de questions/réponses alimentée par les transcriptions, messages et statistiques Discord de Libre Antenne.',
            applicationCategory: 'BusinessApplication',
            operatingSystem: 'Web',
            url: this.toAbsoluteUrl('/assistant'),
            inLanguage: this.config.siteLanguage,
            creator: {
              '@type': 'Organization',
              name: this.config.siteName,
              url: this.config.publicBaseUrl,
            },
          },
        ],
      };

      const preloadState: AppPreloadState = { route: { name: 'chat', params: {} } };
      this.respondWithAppShell(res, metadata, { preloadState });
    });

    this.app.get('/blog', async (req, res) => {
      const tags = this.extractStringArray(req.query?.tag ?? req.query?.tags ?? null);
      const tagSnippet = tags.length > 0 ? `Focus sur ${tags.join(', ')}.` : '';
      const metadata: SeoPageMetadata = {
        title: `${this.config.siteName} · Blog & chroniques de la radio libre`,
        description:
          (tags.length > 0
            ? `Articles Libre Antenne consacrés à ${tags.join(', ')} : coulisses du direct, récits de nuit et interviews.`
            : 'Retrouve les coulisses, récits et actualités de la radio libre Libre Antenne.'),
        path: '/blog',
        canonicalUrl: this.toAbsoluteUrl('/blog'),
        keywords: this.combineKeywords(
          this.config.siteName,
          'blog Libre Antenne',
          'radio libre',
          'histoires de nuit',
          ...tags,
        ),
        openGraphType: 'website',
        breadcrumbs: [
          { name: 'Accueil', path: '/' },
          { name: 'Blog', path: '/blog' },
        ],
        structuredData: [
          {
            '@context': 'https://schema.org',
            '@type': 'Blog',
            name: `${this.config.siteName} – Blog`,
            description:
              tags.length > 0
                ? `Articles thématiques (${tags.join(', ')}) publiés par la communauté Libre Antenne.`
                : 'Blog communautaire de Libre Antenne : actualités, stories et guides du direct.',
            url: this.toAbsoluteUrl('/blog'),
            inLanguage: this.config.siteLanguage,
            about: {
              '@type': 'Organization',
              name: this.config.siteName,
              url: this.config.publicBaseUrl,
            },
            keywords: tags.length > 0 ? tags : undefined,
          },
        ],
        additionalMeta: tagSnippet
          ? [
              {
                name: 'news_keywords',
                content: tags.join(', '),
              },
            ]
          : undefined,
      };

      try {
        const prerender = await this.buildBlogListingPrerender(tags);
        const preloadState: AppPreloadState = {
          route: { name: 'blog', params: { slug: null } },
          pages: {
            blog: {
              posts: prerender.posts,
              availableTags: prerender.availableTags,
              selectedTags: prerender.selectedTags,
            },
          },
        };
        this.respondWithAppShell(res, metadata, { appHtml: prerender.html, preloadState });
      } catch (error) {
        console.error('Failed to prerender blog listing', error);
        this.respondWithAppShell(res, metadata);
      }
    });

    this.app.get('/blog/publier', (_req, res) => {
      const metadata: SeoPageMetadata = {
        title: `${this.config.siteName} · Publier un article`,
        description:
          'Rédige et publie instantanément un article sur le blog Libre Antenne pour partager ton regard avec la communauté.',
        path: '/blog/publier',
        canonicalUrl: this.toAbsoluteUrl('/blog/publier'),
        keywords: this.combineKeywords(
          this.config.siteName,
          'publier article Libre Antenne',
          'chronique radio libre',
          'contribution blog communauté',
        ),
        openGraphType: 'article',
        breadcrumbs: [
          { name: 'Accueil', path: '/' },
          { name: 'Blog', path: '/blog' },
          { name: 'Publier un article', path: '/blog/publier' },
        ],
        structuredData: [
          {
            '@context': 'https://schema.org',
            '@type': 'HowTo',
            name: 'Publier un article sur le blog Libre Antenne',
            description: 'Étapes pour mettre en ligne un article communautaire sur Libre Antenne.',
            step: [
              { '@type': 'HowToStep', name: 'Préparer le contenu', text: 'Choisis un titre, une accroche et des tags pertinents.' },
              { '@type': 'HowToStep', name: 'Rédiger en Markdown', text: 'Écris ton article en soignant la forme et les sources.' },
              { '@type': 'HowToStep', name: 'Publier', text: 'Valide le formulaire pour mettre ton article en ligne immédiatement.' },
            ],
          },
        ],
      };

      const appHtml = this.buildBlogSubmissionHtml();
      const preloadState: AppPreloadState = { route: { name: 'blog-submit', params: {} } };
      this.respondWithAppShell(res, metadata, { appHtml, preloadState });
    });

    this.app.get(['/blog/proposer', '/blog/soumettre'], (_req, res) => {
      res.redirect(301, '/blog/publier');
    });

    this.app.get('/blog/:slug', async (req, res) => {
      const rawSlug = typeof req.params.slug === 'string' ? req.params.slug.trim() : '';
      if (!rawSlug) {
        this.respondWithAppShell(
          res,
          {
            title: 'Article introuvable · Libre Antenne',
            description: "Impossible de trouver cet article du blog Libre Antenne.",
            path: req.path,
            canonicalUrl: this.toAbsoluteUrl('/blog'),
            robots: 'noindex,follow',
            breadcrumbs: [
              { name: 'Accueil', path: '/' },
              { name: 'Blog', path: '/blog' },
            ],
          },
          404,
        );
        return;
      }

      try {
        const post = await this.blogService.getPost(rawSlug);
        if (!post) {
          this.respondWithAppShell(
            res,
            {
              title: 'Article introuvable · Libre Antenne',
              description: "L'article demandé n'existe plus ou a été déplacé.",
              path: req.path,
              canonicalUrl: this.toAbsoluteUrl('/blog'),
              robots: 'noindex,follow',
              breadcrumbs: [
                { name: 'Accueil', path: '/' },
                { name: 'Blog', path: '/blog' },
                { name: rawSlug, path: req.path },
              ],
            },
            404,
          );
          return;
        }

        const canonicalPath = `/blog/${post.slug}`;
        const description = post.seoDescription
          ?? post.excerpt
          ?? `Chronique Libre Antenne : ${post.title}.`;
        const articleImage = post.coverImageUrl
          ? [
              {
                url: post.coverImageUrl,
                alt: `Illustration de l'article ${post.title}`,
              },
            ]
          : undefined;
        const metadata: SeoPageMetadata = {
          title: `${post.title} · Blog Libre Antenne`,
          description,
          path: canonicalPath,
          canonicalUrl: this.toAbsoluteUrl(canonicalPath),
          keywords: this.combineKeywords(
            post.title,
            this.config.siteName,
            'blog Libre Antenne',
            ...(post.tags ?? []),
          ),
          openGraphType: 'article',
          images: articleImage,
          breadcrumbs: [
            { name: 'Accueil', path: '/' },
            { name: 'Blog', path: '/blog' },
            { name: post.title, path: canonicalPath },
          ],
          article: {
            publishedTime: post.date ?? undefined,
            modifiedTime: post.updatedAt ?? post.date ?? undefined,
            section: 'Blog',
            tags: post.tags,
          },
          authorName: this.config.siteName,
          publisherName: this.config.siteName,
          structuredData: [
            {
              '@context': 'https://schema.org',
              '@type': 'Article',
              headline: post.title,
              description,
              datePublished: post.date ?? undefined,
              dateModified: post.updatedAt ?? post.date ?? undefined,
              url: this.toAbsoluteUrl(canonicalPath),
              inLanguage: this.config.siteLanguage,
              author: {
                '@type': 'Organization',
                name: this.config.siteName,
                url: this.config.publicBaseUrl,
              },
              publisher: {
                '@type': 'Organization',
                name: this.config.siteName,
                url: this.config.publicBaseUrl,
                logo: {
                  '@type': 'ImageObject',
                  url: this.toAbsoluteUrl('/icons/icon-512.png'),
                },
              },
              image: articleImage?.map((image) => this.toAbsoluteUrl(image.url)),
              keywords: post.tags,
              mainEntityOfPage: this.toAbsoluteUrl(canonicalPath),
              articleSection: 'Blog',
            },
          ],
        };

        const appHtml = this.buildBlogPostHtml({
          title: post.title,
          contentHtml: post.contentHtml,
          date: post.date,
          updatedAt: post.updatedAt,
          tags: post.tags ?? [],
          coverImageUrl: post.coverImageUrl ?? null,
          authorName: this.config.siteName,
        });

        const preloadState: AppPreloadState = {
          route: { name: 'blog', params: { slug: post.slug } },
          pages: {
            blog: {
              activePost: post,
            },
          },
        };

        this.respondWithAppShell(res, metadata, { appHtml, preloadState });
      } catch (error) {
        console.error('Failed to render blog post page', error);
        this.respondWithAppShell(
          res,
          {
            title: `${this.config.siteName} · Blog`,
            description: 'Une erreur est survenue lors du chargement de cet article.',
            path: '/blog',
            canonicalUrl: this.toAbsoluteUrl('/blog'),
            robots: 'noindex,follow',
            breadcrumbs: [
              { name: 'Accueil', path: '/' },
              { name: 'Blog', path: '/blog' },
            ],
          },
          500,
        );
      }
    });

    this.app.get(['/profil/:userId', '/profile/:userId'], async (req, res) => {
      const rawUserId = typeof req.params.userId === 'string' ? req.params.userId.trim() : '';
      if (!rawUserId) {
        this.respondWithAppShell(
          res,
          {
            title: 'Profil introuvable · Libre Antenne',
            description: "Impossible de charger ce profil Libre Antenne.",
            path: req.path,
            canonicalUrl: this.toAbsoluteUrl('/membres'),
            robots: 'noindex,follow',
            breadcrumbs: [
              { name: 'Accueil', path: '/' },
              { name: 'Membres', path: '/membres' },
            ],
          },
          404,
        );
        return;
      }

      if (await this.adminService.isMemberHidden(rawUserId)) {
        this.respondWithAppShell(
          res,
          {
            title: 'Profil masqué · Libre Antenne',
            description: 'Ce membre préfère garder son profil confidentiel.',
            path: req.path,
            canonicalUrl: this.toAbsoluteUrl('/membres'),
            robots: 'noindex,follow',
            breadcrumbs: [
              { name: 'Accueil', path: '/' },
              { name: 'Membres', path: '/membres' },
            ],
          },
          404,
        );
        return;
      }

      try {
        const identity = await this.discordBridge.fetchUserIdentity(rawUserId);
        let presenceSegments: UserVoicePresenceSegment[] = [];
        let speakingSegments: UserVoiceActivitySegment[] = [];
        let messageEvents: UserMessageActivityEntry[] = [];

        const rangeEnd = new Date();
        const rangeStart = new Date(rangeEnd.getTime() - 90 * 24 * 60 * 60 * 1000);

        if (this.voiceActivityRepository) {
          try {
            [presenceSegments, speakingSegments, messageEvents] = await Promise.all([
              this.voiceActivityRepository.listUserVoicePresence({ userId: rawUserId, since: rangeStart, until: rangeEnd }),
              this.voiceActivityRepository.listUserVoiceActivity({ userId: rawUserId, since: rangeStart, until: rangeEnd }),
              this.voiceActivityRepository.listUserMessageActivity({ userId: rawUserId, since: rangeStart, until: rangeEnd }),
            ]);
          } catch (activityError) {
            console.warn('Failed to load profile activity for SEO', rawUserId, activityError);
          }
        }

        const hasActivity =
          presenceSegments.length > 0 || speakingSegments.length > 0 || messageEvents.length > 0;

        if (!identity && !hasActivity) {
          this.respondWithAppShell(
            res,
            {
              title: 'Profil introuvable · Libre Antenne',
              description: "Impossible de trouver ce membre dans la communauté Libre Antenne.",
              path: req.path,
              canonicalUrl: this.toAbsoluteUrl('/membres'),
              robots: 'noindex,follow',
              breadcrumbs: [
                { name: 'Accueil', path: '/' },
                { name: 'Membres', path: '/membres' },
              ],
            },
            404,
          );
          return;
        }

        const profileName = (() => {
          const candidates = [
            identity?.guild?.displayName,
            identity?.globalName,
            identity?.username,
          ];
          for (const candidate of candidates) {
            if (typeof candidate === 'string') {
              const trimmed = candidate.trim();
              if (trimmed.length > 0) {
                return trimmed;
              }
            }
          }
          return `Membre ${rawUserId}`;
        })();

        const summary = this.buildProfileSummary(
          { since: rangeStart, until: rangeEnd },
          presenceSegments,
          speakingSegments,
          messageEvents,
        );

        const highlightParts: string[] = [];
        if (summary.totalPresenceMs > 0) {
          highlightParts.push(`${this.formatDuration(summary.totalPresenceMs)} de présence vocale`);
        }
        if (summary.totalSpeakingMs > 0) {
          highlightParts.push(`${this.formatDuration(summary.totalSpeakingMs)} au micro`);
        }
        if (summary.messageCount > 0) {
          highlightParts.push(`${summary.messageCount} messages`);
        }
        if (summary.activeDayCount > 0) {
          highlightParts.push(`${summary.activeDayCount} jours actifs`);
        }
        const highlights = highlightParts.length > 0
          ? ` Activité des 90 derniers jours : ${highlightParts.join(' · ')}.`
          : '';

        const canonicalPath = `/profil/${encodeURIComponent(rawUserId)}`;
        const metadata: SeoPageMetadata = {
          title: `${profileName} · Profil Libre Antenne`,
          description: `${profileName} participe à la radio libre Libre Antenne.${highlights}`.trim(),
          path: canonicalPath,
          canonicalUrl: this.toAbsoluteUrl(canonicalPath),
          keywords: this.combineKeywords(
            profileName,
            identity?.username ?? null,
            identity?.globalName ?? null,
            'profil Libre Antenne',
            'radio libre',
            'Discord audio',
          ),
          openGraphType: 'profile',
          images: identity?.avatarUrl
            ? [
                {
                  url: identity.avatarUrl,
                  alt: `Avatar de ${profileName}`,
                  width: 256,
                  height: 256,
                },
              ]
            : undefined,
          breadcrumbs: [
            { name: 'Accueil', path: '/' },
            { name: 'Membres', path: '/membres' },
            { name: profileName, path: canonicalPath },
          ],
          profile: {
            username: identity?.username ?? identity?.globalName ?? null,
          },
          structuredData: [
            {
              '@context': 'https://schema.org',
              '@type': 'ProfilePage',
              name: `${profileName} – Profil Libre Antenne`,
              description: `${profileName} sur Libre Antenne.${highlights}`.trim(),
              url: this.toAbsoluteUrl(canonicalPath),
              inLanguage: this.config.siteLanguage,
              about: {
                '@type': 'Person',
                name: profileName,
                identifier: rawUserId,
                alternateName: identity?.username ?? identity?.globalName ?? undefined,
                image: identity?.avatarUrl ?? undefined,
                memberOf: {
                  '@type': 'Organization',
                  name: this.config.siteName,
                  url: this.config.publicBaseUrl,
                },
                startDate: identity?.guild?.joinedAt ?? undefined,
                interactionStatistic: [
                  summary.totalPresenceMs > 0
                    ? {
                        '@type': 'InteractionCounter',
                        interactionType: { '@type': 'CommunicateAction', name: 'Présence vocale' },
                        userInteractionCount: Math.round(summary.totalPresenceMs / 60000),
                      }
                    : undefined,
                  summary.totalSpeakingMs > 0
                    ? {
                        '@type': 'InteractionCounter',
                        interactionType: { '@type': 'SpeakAction', name: 'Temps au micro' },
                        userInteractionCount: Math.round(summary.totalSpeakingMs / 60000),
                      }
                    : undefined,
                  summary.messageCount > 0
                    ? {
                        '@type': 'InteractionCounter',
                        interactionType: { '@type': 'CommunicateAction', name: 'Messages Discord' },
                        userInteractionCount: summary.messageCount,
                      }
                    : undefined,
                ].filter(Boolean),
              },
            },
          ],
        };

        const recentMessages = messageEvents
          .filter((event) => typeof event?.content === 'string' && event.content.trim().length > 0)
          .map((event) => ({
            content: event.content ?? '',
            timestamp: event.timestamp instanceof Date ? event.timestamp.toISOString() : null,
          }));

        const appHtml = this.buildProfilePageHtml({
          userId: rawUserId,
          profileName,
          identity,
          summary,
          recentMessages,
        });

        this.respondWithAppShell(res, metadata, { appHtml });
      } catch (error) {
        console.error('Failed to build profile page SEO', error);
        this.respondWithAppShell(
          res,
          {
            title: `${this.config.siteName} · Membres`,
            description: 'Impossible de charger ce profil pour le moment.',
            path: '/membres',
            canonicalUrl: this.toAbsoluteUrl('/membres'),
            robots: 'noindex,follow',
            breadcrumbs: [
              { name: 'Accueil', path: '/' },
              { name: 'Membres', path: '/membres' },
            ],
          },
          500,
        );
      }
    });

    this.app.get('/', async (_req, res) => {
      const streamContentUrl = this.toAbsoluteUrl(this.config.streamEndpoint);
      const streamEncodingFormat =
        this.config.mimeTypes[this.config.outputFormat] ?? this.config.mimeTypes.opus ?? 'audio/mpeg';
      const bitrateSetting =
        this.config.outputFormat === 'mp3'
          ? this.config.mp3Bitrate
          : this.config.outputFormat === 'opus'
            ? this.config.opusBitrate
            : null;
      const normalizedBitrate = (() => {
        if (!bitrateSetting) {
          return undefined;
        }
        const numeric = Number.parseInt(String(bitrateSetting), 10);
        if (Number.isFinite(numeric) && numeric > 0) {
          const kbps = Math.round(numeric / 1000);
          if (kbps > 0) {
            return `${kbps} kbps`;
          }
        }
        if (typeof bitrateSetting === 'string' && bitrateSetting.trim().length > 0) {
          return bitrateSetting.trim();
        }
        return undefined;
      })();
      const heroSpeakableSelectors = [
        '#home-hero h1',
        '#home-hero [data-speakable="description"]',
        '#home-latest-posts .latest-post h3',
      ];

      const metadata: SeoPageMetadata = {
        title: `${this.config.siteName} · Radio libre et streaming communautaire`,
        description:
          'Libre Antenne diffuse en continu les voix du salon Discord : un espace sans filtre pour les esprits libres, les joueurs et les noctambules.',
        path: '/',
        canonicalUrl: this.toAbsoluteUrl('/'),
        keywords: this.combineKeywords(
          'radio libre',
          'libre antenne',
          'talk show en direct',
          'discord audio',
          'streaming communautaire',
          'communauté nocturne',
        ),
        openGraphType: 'website',
        structuredData: [
          {
            '@context': 'https://schema.org',
            '@type': 'RadioChannel',
            name: this.config.siteName,
            url: this.config.publicBaseUrl,
            inLanguage: this.config.siteLanguage,
            broadcastServiceTier: 'Libre Antenne – Direct Discord',
          },
          {
            '@context': 'https://schema.org',
            '@type': 'AudioObject',
            name: `${this.config.siteName} – Flux audio en direct`,
            description:
              'Écoute le direct Libre Antenne : débats communautaires, confidences nocturnes et mixs improvisés en streaming temps réel.',
            url: this.toAbsoluteUrl('/'),
            contentUrl: streamContentUrl,
            encodingFormat: streamEncodingFormat,
            inLanguage: this.config.siteLanguage,
            isLiveBroadcast: true,
            uploadDate: this.serverBootTimestamp,
            thumbnailUrl: this.toAbsoluteUrl('/icons/icon-512.svg'),
            potentialAction: {
              '@type': 'ListenAction',
              target: {
                '@type': 'EntryPoint',
                urlTemplate: streamContentUrl,
                actionPlatform: [
                  'https://schema.org/DesktopWebPlatform',
                  'https://schema.org/MobileWebPlatform',
                ],
                contentType: streamEncodingFormat,
                inLanguage: this.config.siteLanguage,
              },
            },
            publisher: {
              '@type': 'Organization',
              name: this.config.siteName,
              url: this.config.publicBaseUrl,
            },
            author: {
              '@type': 'Organization',
              name: this.config.siteName,
              url: this.config.publicBaseUrl,
            },
            ...(normalizedBitrate ? { bitrate: normalizedBitrate } : {}),
          },
          {
            '@context': 'https://schema.org',
            '@type': 'SpeakableSpecification',
            cssSelector: heroSpeakableSelectors,
          },
        ],
      };

      try {
        const prerender = await this.buildHomePagePrerender();
        const preloadState: AppPreloadState = {
          route: { name: 'home', params: {} },
          participants: prerender.participants,
          listenerStats: {
            count: prerender.listenerCount,
            history: prerender.listenerHistory,
          },
          pages: {
            home: {
              listenerCount: prerender.listenerCount,
              latestPosts: prerender.latestPosts,
              speakers: prerender.speakers,
              pulse: prerender.pulse,
            },
          },
        };
        this.respondWithAppShell(res, metadata, { appHtml: prerender.html, preloadState });
      } catch (error) {
        console.error('Failed to prerender home page', error);
        this.respondWithAppShell(res, metadata);
      }
    });

    this.app.get('/*path', (req, res) => {
      this.respondWithAppShell(
        res,
        {
          title: `Page introuvable · ${this.config.siteName}`,
          description: `La page ${req.path} n'existe pas ou n'est plus disponible sur ${this.config.siteName}.`,
          path: req.path,
          canonicalUrl: this.toAbsoluteUrl(req.path),
          robots: 'noindex,follow',
          breadcrumbs: [
            { name: 'Accueil', path: '/' },
          ],
        },
        404,
      );
    });
  }

  private static readonly hypeLeaderboardSortableColumns: readonly HypeLeaderboardSortBy[] = [
    'schScoreNorm',
    'schRaw',
    'arrivalEffect',
    'departureEffect',
    'retentionMinutes',
    'activityScore',
    'sessions',
    'displayName',
  ];

  private static readonly shopProviderRenderConfig: Record<
    ShopProvider,
    { label: string; helper: string; accentClass: string; icon: string }
  > = {
    stripe: {
      label: 'Stripe',
      helper: 'Cartes bancaires, Apple Pay et Google Pay.',
      accentClass:
        'border-indigo-400/50 bg-indigo-500/20 hover:bg-indigo-500/30 focus:ring-indigo-300',
      icon: 'CreditCard',
    },
    paypal: {
      label: 'PayPal',
      helper: 'Compte PayPal ou carte via PayPal Checkout.',
      accentClass: 'border-sky-400/50 bg-sky-500/20 hover:bg-sky-500/30 focus:ring-sky-300',
      icon: 'Wallet',
    },
    coingate: {
      label: 'CoinGate',
      helper: 'Crypto, Lightning Network et virements SEPA.',
      accentClass:
        'border-emerald-400/50 bg-emerald-500/20 hover:bg-emerald-500/30 focus:ring-emerald-300',
      icon: 'Coins',
    },
  } as const;

  private static readonly classementsTopThreeStyles = [
    {
      highlight: 'border-[#0085C7] bg-slate-900/70 shadow-lg shadow-[0_0_45px_rgba(0,133,199,0.35)]',
      accent: 'from-[#0085C7]/35 via-[#0085C7]/10 to-transparent',
      ring: 'ring-4 ring-[#0085C7]/50',
      badge: 'bg-gradient-to-br from-sky-400 via-[#0085C7] to-cyan-400 text-slate-950',
    },
    {
      highlight: 'border-[#F4C300] bg-slate-900/70 shadow-lg shadow-[0_0_45px_rgba(244,195,0,0.35)]',
      accent: 'from-[#F4C300]/35 via-[#F4C300]/10 to-transparent',
      ring: 'ring-4 ring-[#F4C300]/40',
      badge: 'bg-gradient-to-br from-amber-300 via-[#F4C300] to-yellow-200 text-slate-950',
    },
    {
      highlight: 'border-black bg-slate-900/70 shadow-lg shadow-[0_0_45px_rgba(0,0,0,0.45)]',
      accent: 'from-black/40 via-slate-900/60 to-transparent',
      ring: 'ring-4 ring-white/20',
      badge: 'bg-gradient-to-br from-slate-700 via-slate-500 to-slate-300 text-white/90',
    },
  ] as const;

  private static readonly fallbackAvatarBackgrounds = [
    'from-sky-500/60 via-slate-900/60 to-indigo-500/60',
    'from-fuchsia-500/60 via-slate-900/60 to-pink-500/60',
    'from-emerald-400/60 via-slate-900/60 to-cyan-500/60',
    'from-amber-400/60 via-slate-900/60 to-orange-500/60',
    'from-purple-500/60 via-slate-900/60 to-violet-500/60',
  ] as const;

  private async getCachedHypeLeaders(options: NormalizedHypeLeaderboardQueryOptions): Promise<HypeLeaderboardResult> {
    const service = this.hypeLeaderboardService;
    if (!service) {
      return {
        leaders: [],
        snapshot: {
          bucketStart: new Date(),
          comparedTo: null,
        },
      };
    }

    const normalized = service.normalizeOptions(options);
    const cacheKey = service.buildCacheKey(normalized);
    const now = Date.now();
    const cached = this.hypeLeaderboardCache.get(cacheKey);
    if (cached) {
      if (cached.expiresAt > now) {
        return cached.result;
      }
      this.hypeLeaderboardCache.delete(cacheKey);
    }

    const inflight = this.hypeLeaderboardPromise.get(cacheKey);
    if (inflight) {
      return inflight;
    }

    const promise = service
      .getLeaderboardWithTrends(normalized)
      .then((result) => {
        this.hypeLeaderboardCache.set(cacheKey, {
          result,
          expiresAt: Date.now() + this.hypeLeaderboardTtlMs,
        });
        return result;
      })
      .finally(() => {
        this.hypeLeaderboardPromise.delete(cacheKey);
      });

    this.hypeLeaderboardPromise.set(cacheKey, promise);
    return promise;
  }

  private async getCachedTextChannels(): Promise<{ channels: DiscordTextChannelSummary[]; fetchedAt: number }> {
    const now = Date.now();
    const cached = this.textChannelCache;
    if (cached && cached.expiresAt > now) {
      return { channels: cached.channels, fetchedAt: cached.fetchedAt };
    }

    if (this.textChannelPromise) {
      return this.textChannelPromise;
    }

    const loader = this.discordBridge
      .listTextChannels()
      .then((channels) => {
        const fetchedAt = Date.now();
        this.textChannelCache = {
          channels,
          fetchedAt,
          expiresAt: fetchedAt + AppServer.textChannelCacheTtlMs,
        };
        return { channels, fetchedAt };
      })
      .finally(() => {
        this.textChannelPromise = null;
      });

    this.textChannelPromise = loader;
    return loader;
  }

  private async prewarmHypeLeaderboardCache(): Promise<void> {
    if (!this.hypeLeaderboardService) {
      return;
    }

    if (this.hypeLeaderboardPrewarmPromise) {
      try {
        await this.hypeLeaderboardPrewarmPromise;
      } catch (error) {
        console.warn('Previous hype leaderboard prewarm attempt failed', error);
      }
      return;
    }

    const service = this.hypeLeaderboardService;
    const run = async () => {
      for (const periodDays of AppServer.hypeLeaderboardPrewarmPeriods) {
        for (const sortBy of AppServer.hypeLeaderboardPrewarmSorts) {
          for (const sortOrder of AppServer.hypeLeaderboardPrewarmOrders) {
            try {
              const normalized = service.normalizeOptions({
                limit: 100,
                search: null,
                sortBy,
                sortOrder,
                periodDays,
              });
              await this.getCachedHypeLeaders(normalized);
            } catch (error) {
              console.warn(
                'Failed to prewarm hype leaderboard cache',
                { sortBy, sortOrder, period: periodDays ?? 'all' },
                error,
              );
            }
          }
        }
      }
    };

    this.hypeLeaderboardPrewarmPromise = run().finally(() => {
      this.hypeLeaderboardPrewarmPromise = null;
    });

    await this.hypeLeaderboardPrewarmPromise;
  }

  private extractQueryParam(value: unknown): string | null {
    if (typeof value === 'string') {
      return value;
    }

    if (Array.isArray(value) && value.length > 0 && typeof value[0] === 'string') {
      return value[0];
    }

    return null;
  }

  private parseIntegerParam(value: string | null): number | null {
    if (!value) {
      return null;
    }

    const trimmed = value.trim();
    if (trimmed.length === 0) {
      return null;
    }

    const parsed = Number.parseInt(trimmed, 10);
    if (!Number.isFinite(parsed)) {
      return null;
    }

    return parsed;
  }

  private parsePeriodParam(value: string | null): number | null | undefined {
    if (value === null) {
      return undefined;
    }

    const normalized = value.trim().toLowerCase();
    if (normalized.length === 0) {
      return undefined;
    }

    if (normalized === 'all' || normalized === 'tout') {
      return null;
    }

    const parsed = Number.parseInt(normalized, 10);
    if (!Number.isFinite(parsed) || parsed <= 0) {
      return undefined;
    }

    return parsed;
  }

  private parseLeaderboardRequest(req: Request): NormalizedHypeLeaderboardQueryOptions {
    const limit = this.parseIntegerParam(this.extractQueryParam(req.query.limit));
    const search = this.extractQueryParam(req.query.search);
    const sortByParam = this.extractQueryParam(req.query.sortBy);
    const sortOrderParam = (() => {
      const raw = this.extractQueryParam(req.query.sortOrder);
      if (!raw) {
        return null;
      }
      const normalized = raw.trim().toLowerCase();
      return normalized === 'asc' || normalized === 'desc'
        ? (normalized as HypeLeaderboardSortOrder)
        : null;
    })();
    const rawPeriodParam = this.extractQueryParam(req.query.period);
    const periodParam = this.parsePeriodParam(rawPeriodParam);

    const options: HypeLeaderboardQueryOptions = {
      limit,
      search,
      sortBy: (sortByParam as HypeLeaderboardSortBy | null) ?? null,
      sortOrder: sortOrderParam,
      periodDays: periodParam,
    };

    const service = this.hypeLeaderboardService;
    if (service) {
      return service.normalizeOptions(options);
    }

    const fallbackLimit = (() => {
      if (!Number.isFinite(options.limit)) {
        return 100;
      }
      const normalized = Math.max(1, Math.floor(Number(options.limit)));
      return Math.min(normalized, 200);
    })();

    const fallbackSearch = typeof options.search === 'string' && options.search.trim().length > 0
      ? options.search.trim()
      : null;

    const fallbackSortBy: HypeLeaderboardSortBy = (() => {
      const candidate = options.sortBy;
      if (candidate && AppServer.hypeLeaderboardSortableColumns.includes(candidate)) {
        return candidate;
      }
      return 'schScoreNorm';
    })();

    const fallbackSortOrder: HypeLeaderboardSortOrder = options.sortOrder === 'asc' ? 'asc' : 'desc';

    const fallbackPeriodDays = (() => {
      if (options.periodDays === null) {
        return null;
      }
      if (!Number.isFinite(options.periodDays)) {
        return 30;
      }
      const normalized = Math.max(1, Math.floor(Number(options.periodDays)));
      return Math.min(normalized, 365);
    })();

    return {
      limit: fallbackLimit,
      search: fallbackSearch,
      sortBy: fallbackSortBy,
      sortOrder: fallbackSortOrder,
      periodDays: fallbackPeriodDays,
    };
  }

  private captureQueryParams(query: Request['query']): Record<string, unknown> {
    if (!query) {
      return {};
    }

    try {
      return JSON.parse(JSON.stringify(query));
    } catch (error) {
      console.warn('Failed to serialize query parameters for debug payload', error);
      return {};
    }
  }

  private describeError(error: unknown, seen = new Set<unknown>()): Record<string, unknown> {
    if (error === null) {
      return { type: 'NullError' };
    }

    if (error === undefined) {
      return { type: 'UndefinedError' };
    }

    if (typeof error === 'string') {
      return { type: 'StringError', message: error };
    }

    if (typeof error === 'number') {
      return { type: 'NumberError', value: error };
    }

    if (typeof error === 'boolean') {
      return { type: 'BooleanError', value: error };
    }

    if (error instanceof ShopError) {
      return {
        type: 'ShopError',
        code: error.code,
        status: error.status,
        message: error.message,
      };
    }

    if (error instanceof Error) {
      if (seen.has(error)) {
        return {
          type: error.name || 'Error',
          message: error.message,
          note: 'circular error reference detected',
        };
      }

      seen.add(error);

      const payload: Record<string, unknown> = {
        type: error.name || 'Error',
        message: error.message,
      };

      const withCode = error as NodeJS.ErrnoException;
      if (typeof withCode.code === 'string') {
        payload.code = withCode.code;
      }

      const withStatus = error as { status?: number };
      if (typeof withStatus.status === 'number') {
        payload.status = withStatus.status;
      }

      if (error.stack) {
        payload.stack = error.stack;
      }

      const withCause = error as { cause?: unknown };
      if (withCause.cause !== undefined) {
        payload.cause = this.describeError(withCause.cause, seen);
      }

      return payload;
    }

    if (typeof error === 'object') {
      if (seen.has(error)) {
        return { type: 'CircularReference' };
      }

      seen.add(error);

      const prototype = Object.getPrototypeOf(error);
      const typeName = prototype && prototype.constructor ? prototype.constructor.name : 'Object';
      const payload: Record<string, unknown> = { type: typeName };

      for (const [key, value] of Object.entries(error as Record<string, unknown>)) {
        if (value === null || typeof value === 'string' || typeof value === 'number' || typeof value === 'boolean') {
          payload[key] = value;
        }
      }

      return payload;
    }

    return { type: typeof error };
  }

  private handleTestBeep(_req: Request, res: Response): void {
    if (!this.discordBridge.hasActiveVoiceConnection()) {
      res
        .status(503)
        .json({ error: 'VOICE_CONNECTION_UNAVAILABLE', message: 'Le bot est déconnecté du salon vocal.' });
      return;
    }

    try {
      const buffer = this.createTestBeepBuffer();
      const written = this.discordBridge.pushAnonymousAudio(buffer);
      res.status(202).json({ ok: true, written });
    } catch (error) {
      console.error('Impossible de générer le bip de test', error);
      res.status(500).json({ error: 'BEEP_FAILED', message: "Le bip de test n'a pas pu être envoyé." });
    }
  }

  private createTestBeepBuffer(): Buffer {
    const sampleRate = this.config.audio.sampleRate > 0 ? this.config.audio.sampleRate : 48000;
    const channels = this.config.audio.channels > 0 ? this.config.audio.channels : 2;
    const bytesPerSample = this.config.audio.bytesPerSample > 0 ? this.config.audio.bytesPerSample : 2;
    const durationMs = 120;
    const frequency = 880;
    const totalSamples = Math.max(1, Math.floor((sampleRate * durationMs) / 1000));
    const fadeSamples = Math.min(Math.floor(sampleRate * 0.005), Math.floor(totalSamples / 4));
    const amplitude = 0.28 * 0x7fff;

    if (bytesPerSample !== 2) {
      throw new Error(`Unsupported audio format: expected 16-bit PCM, got ${bytesPerSample * 8}-bit`);
    }

    const buffer = Buffer.alloc(totalSamples * channels * bytesPerSample);

    for (let i = 0; i < totalSamples; i++) {
      const time = i / sampleRate;
      const envelope = this.computeEnvelope(i, totalSamples, fadeSamples);
      const value = Math.round(Math.sin(2 * Math.PI * frequency * time) * amplitude * envelope);

      for (let channel = 0; channel < channels; channel++) {
        const offset = (i * channels + channel) * bytesPerSample;
        buffer.writeInt16LE(value, offset);
      }
    }

    return buffer;
  }

  private computeEnvelope(index: number, totalSamples: number, fadeSamples: number): number {
    if (fadeSamples <= 0) {
      return 1;
    }

    if (index < fadeSamples) {
      return index / fadeSamples;
    }

    if (index >= totalSamples - fadeSamples) {
      return Math.max(0, totalSamples - index - 1) / fadeSamples;
    }

    return 1;
  }

  private normalizeIp(ip: string | null | undefined): string {
    if (!ip) {
      return 'unknown';
    }

    const trimmed = ip.trim();
    if (trimmed.startsWith('::ffff:')) {
      return trimmed.slice(7);
    }

    return trimmed;
  }

  private getClientIp(req: Request): string {
    const forwarded = req.headers['x-forwarded-for'];

    if (typeof forwarded === 'string' && forwarded.length > 0) {
      const [first] = forwarded.split(',');
      if (first) {
        return this.normalizeIp(first);
      }
    } else if (Array.isArray(forwarded)) {
      for (const value of forwarded) {
        if (typeof value === 'string' && value.length > 0) {
          const [first] = value.split(',');
          if (first) {
            return this.normalizeIp(first);
          }
        }
      }
    }

    return this.normalizeIp(req.ip ?? req.socket.remoteAddress ?? null);
  }

  private handleStreamRequest(req: Request, res: Response): void {
    const mimeType = this.config.mimeTypes[this.config.outputFormat] || 'application/octet-stream';
    res.setHeader('Content-Type', mimeType);
    res.setHeader('Cache-Control', 'no-store, no-cache, must-revalidate, proxy-revalidate');
    res.setHeader('Pragma', 'no-cache');
    res.setHeader('Expires', '0');
    res.setHeader('Surrogate-Control', 'no-store');
    res.setHeader('Connection', 'keep-alive');
    res.setHeader('Transfer-Encoding', 'chunked');
    res.setHeader('X-Accel-Buffering', 'no');
    res.setHeader('Accept-Ranges', 'none');

    const clientIp = this.getClientIp(req);

    try {
      req.socket.setNoDelay(true);
    } catch (error) {
      console.error('Unable to disable Nagle algorithm for stream socket', error);
    }

    const flushableRes = res as FlushCapableResponse;
    if (typeof flushableRes.flushHeaders === 'function') {
      flushableRes.flushHeaders();
    }

    const headerBuffer = this.transcoder.getHeaderBuffer();
    if (headerBuffer && headerBuffer.length > 0) {
      try {
        res.write(headerBuffer);
        if (typeof flushableRes.flush === 'function') {
          flushableRes.flush();
        }
        } catch (error) {
          console.error('Failed to send initial stream header buffer', error);
        }
      }

    const clientStream = this.transcoder.createClientStream();
    clientStream.pipe(res);

    let closed = false;

    const previousConnectionCount = this.streamListenersByIp.get(clientIp) ?? 0;
    const nextConnectionCount = previousConnectionCount + 1;
    this.streamListenersByIp.set(clientIp, nextConnectionCount);

    if (previousConnectionCount === 0) {
      this.listenerStatsService.increment();
    }

    const cleanup = (): void => {
      if (closed) {
        return;
      }
      closed = true;
      this.transcoder.releaseClientStream(clientStream);

      const currentConnections = this.streamListenersByIp.get(clientIp) ?? 0;
      const remainingConnections = Math.max(0, currentConnections - 1);

      if (remainingConnections <= 0) {
        this.streamListenersByIp.delete(clientIp);
        this.listenerStatsService.decrement();
      } else {
        this.streamListenersByIp.set(clientIp, remainingConnections);
      }
    };

    const handleClose = (): void => {
      cleanup();
    };

    req.on('close', handleClose);
    req.on('error', handleClose);
    res.on('close', handleClose);
    res.on('finish', handleClose);
    res.on('error', handleClose);
    clientStream.on('error', handleClose);
  }

  public start(): Server {
    if (this.httpServer) {
      return this.httpServer;
    }

    this.httpServer = this.app.listen(this.config.port);

    this.initializeWebSocketServer();

    return this.httpServer;
  }

  public stop(): void {
    if (this.httpServer) {
      this.httpServer.close();
      this.httpServer = null;
    }
    if (this.hypeLeaderboardService) {
      try {
        this.hypeLeaderboardService.stop();
      } catch (error) {
        console.warn('Failed to stop hype leaderboard service', error);
      }
    }
    if (this.wsServer) {
      try {
        for (const client of this.wsServer.clients) {
          client.terminate();
        }
        this.wsServer.close();
      } catch (error) {
        console.warn('Failed to close WebSocket server', error);
      }
      this.wsServer = null;
    }
    if (this.unsubscribeListenerStats) {
      try {
        this.unsubscribeListenerStats();
      } catch (error) {
        console.warn('Failed to unsubscribe listener stats updates', error);
      }
    }
    if (this.blogRepository) {
      this.blogRepository
        .close()
        .catch((error) => console.warn('Failed to close blog repository', error));
    }
  }

  private initializeWebSocketServer(): void {
    if (!this.httpServer) {
      return;
    }
    this.wsServer = new WebSocketServer({ server: this.httpServer, path: '/anonymous-stream' });
    this.wsServer.on('connection', (socket, request) => {
      this.anonymousSpeechManager.handleSocketConnection(socket, request);
    });
    this.wsServer.on('error', (error) => {
      console.warn('WebSocket server error', error);
    });
  }

  private extractAnonymousToken(req: Request): string | null {
    const header = req.header('authorization') || req.header('Authorization');
    if (header && header.toLowerCase().startsWith('bearer ')) {
      return header.slice(7).trim() || null;
    }

    if (req.body && typeof req.body.token === 'string') {
      return req.body.token.trim() || null;
    }

    if (typeof req.query?.token === 'string') {
      return String(req.query.token).trim() || null;
    }

    return null;
  }

  private handleAnonymousSlotError(res: Response, error: unknown): void {
    if (error && typeof error === 'object' && 'status' in error && 'code' in error) {
      const slotError = error as { status?: number; code?: string; message?: string };
      const status = Number(slotError.status) || 500;
      res.status(status).json({ error: slotError.code ?? 'UNKNOWN', message: slotError.message ?? 'Erreur inconnue.' });
      return;
    }

    console.error('Unhandled anonymous slot error', error);
    res.status(500).json({ error: 'UNKNOWN', message: 'Une erreur inattendue est survenue.' });
  }

  private handleShopError(res: Response, error: unknown): void {
    if (error instanceof ShopError) {
      res.status(error.status).json({ error: error.code, message: error.message });
      return;
    }

    console.error('Unhandled shop error', error);
    res.status(500).json({ error: 'SHOP_UNKNOWN', message: 'Impossible de finaliser la commande.' });
  }

  private normalizeShopProvider(raw: unknown): ShopProvider | null {
    if (typeof raw !== 'string') {
      return null;
    }

    const normalized = raw.trim().toLowerCase();
    if (normalized === 'stripe' || normalized === 'coingate' || normalized === 'paypal') {
      return normalized;
    }

    return null;
  }

  private extractSecretArticlePassword(req: Request): string | null {
    const authorizationHeader = req.header('authorization') ?? req.header('Authorization');
    if (authorizationHeader) {
      const trimmed = authorizationHeader.trim();
      if (trimmed.length > 0) {
        const bearerPrefix = 'bearer ';
        if (trimmed.length > bearerPrefix.length && trimmed.toLowerCase().startsWith(bearerPrefix)) {
          const token = trimmed.slice(bearerPrefix.length).trim();
          if (token.length > 0) {
            return token;
          }
        }
      }
    }

    const headerPassword = req.header('x-secret-password');
    if (typeof headerPassword === 'string') {
      const trimmed = headerPassword.trim();
      if (trimmed.length > 0) {
        return trimmed;
      }
    }

    const bodyPassword = typeof req.body?.password === 'string' ? req.body.password.trim() : '';
    if (bodyPassword.length > 0) {
      return bodyPassword;
    }

    const queryPassword = (req.query as Record<string, unknown> | undefined)?.password;
    if (typeof queryPassword === 'string') {
      const trimmed = queryPassword.trim();
      if (trimmed.length > 0) {
        return trimmed;
      }
    }
    if (Array.isArray(queryPassword)) {
      for (const candidate of queryPassword) {
        if (typeof candidate === 'string') {
          const trimmed = candidate.trim();
          if (trimmed.length > 0) {
            return trimmed;
          }
        }
      }
    }

    return null;
  }

  private requireAdminAuth(req: Request, res: Response): boolean {
    if (!this.adminCredentials) {
      res.status(404).json({
        error: 'ADMIN_DISABLED',
        message: "L'administration n'est pas configurée sur ce serveur.",
      });
      return false;
    }

    const header = req.header('authorization') || req.header('Authorization');
    if (!header || !header.startsWith('Basic ')) {
      this.requestAdminCredentials(res);
      return false;
    }

    const encoded = header.slice(6).trim();
    let decoded: string;
    try {
      decoded = Buffer.from(encoded, 'base64').toString('utf8');
    } catch (error) {
      console.warn('Failed to decode admin credentials', error);
      this.requestAdminCredentials(res);
      return false;
    }

    const separatorIndex = decoded.indexOf(':');
    const username = separatorIndex >= 0 ? decoded.slice(0, separatorIndex) : decoded;
    const password = separatorIndex >= 0 ? decoded.slice(separatorIndex + 1) : '';

    if (
      username !== this.adminCredentials.username ||
      password !== this.adminCredentials.password
    ) {
      this.requestAdminCredentials(res);
      return false;
    }

    return true;
  }

  private requestAdminCredentials(res: Response): void {
    res.setHeader('WWW-Authenticate', 'Basic realm="Libre Antenne Admin", charset="UTF-8"');
    res.status(401).json({
      error: 'ADMIN_AUTH_REQUIRED',
      message: 'Authentification requise.',
    });
  }

  private async buildAdminOverview(): Promise<{
    timestamp: string;
    listeners: { count: number; history: ListenerStatsEntry[] };
    speakers: { count: number; participants: ReturnType<SpeakerTracker['getSpeakers']> };
    discord: { guildId: string | null; excludedUserIds: string[] };
    hiddenMembers: HiddenMemberRecord[];
    dailyArticle: DailyArticleServiceStatus;
    userPersona: UserPersonaServiceStatus;
  }> {
    const [hiddenMembers] = await Promise.all([this.adminService.listHiddenMembers()]);

    return {
      timestamp: new Date().toISOString(),
      listeners: {
        count: this.listenerStatsService.getCurrentCount(),
        history: this.listenerStatsService.getHistory(),
      },
      speakers: {
        count: this.speakerTracker.getSpeakerCount(),
        participants: this.speakerTracker.getSpeakers(),
      },
      discord: {
        guildId: this.config.guildId ?? null,
        excludedUserIds: this.config.excludedUserIds,
      },
      hiddenMembers,
      dailyArticle: this.getDailyArticleStatusSnapshot(),
      userPersona: this.getUserPersonaStatusSnapshot(),
    };
  }

  private getDailyArticleStatusSnapshot(): DailyArticleServiceStatus {
    if (this.dailyArticleService) {
      return this.dailyArticleService.getStatus();
    }

    return {
      enabled: false,
      running: false,
      nextRunAt: null,
      lastResult: null,
      dependencies: {
        openAI: Boolean(this.config.openAI.apiKey),
        blogRepository: Boolean(this.blogRepository),
        voiceActivityRepository: Boolean(this.voiceActivityRepository),
        configEnabled: !this.config.openAI.dailyArticleDisabled,
      },
    };
  }

  private getUserPersonaStatusSnapshot(): UserPersonaServiceStatus {
    if (this.userPersonaService) {
      return this.userPersonaService.getStatus();
    }

    return {
      enabled: false,
      running: false,
      nextRunAt: null,
      lastRunAt: null,
      dependencies: {
        openAI: Boolean(this.config.openAI.apiKey),
        voiceActivityRepository: Boolean(this.voiceActivityRepository),
        configEnabled: !this.config.openAI.personaDisabled,
      },
    };
  }
}<|MERGE_RESOLUTION|>--- conflicted
+++ resolved
@@ -1230,11 +1230,8 @@
       { path: '/blog/publier', changeFreq: 'monthly', priority: 0.5 },
       { path: '/about', changeFreq: 'monthly', priority: 0.5 },
       { path: '/cgu', changeFreq: 'yearly', priority: 0.4 },
-<<<<<<< HEAD
       { path: '/cgv-vente', changeFreq: 'yearly', priority: 0.35 },
-=======
       { path: '/mentions-legales', changeFreq: 'yearly', priority: 0.3 },
->>>>>>> 1c2cad7c
       { path: '/salons', changeFreq: 'hourly', priority: 0.65 },
     ];
   }
@@ -1378,13 +1375,10 @@
           return [context.latestProfileActivityAt];
         case '/about':
         case '/cgu':
-<<<<<<< HEAD
           return [];
         case '/cgv-vente':
           return [context.shopCatalogUpdatedAt];
-=======
         case '/mentions-legales':
->>>>>>> 1c2cad7c
         default:
           return [];
       }
@@ -7254,7 +7248,6 @@
       this.respondWithAppShell(res, metadata, { appHtml, preloadState });
     });
 
-<<<<<<< HEAD
     this.app.get('/cgv-vente', (_req, res) => {
       const metadata: SeoPageMetadata = {
         title: `${this.config.siteName} · Conditions générales de vente & informations boutique`,
@@ -7268,36 +7261,16 @@
           'CGV Libre Antenne',
           'paiement boutique',
           'livraison radio libre',
-=======
-    this.app.get('/mentions-legales', (_req, res) => {
-      const path = '/mentions-legales';
-      const metadata: SeoPageMetadata = {
-        title: `${this.config.siteName} · Mentions légales & éditeur`,
-        description:
-          `Mentions légales de ${this.config.siteName} : éditeur, coordonnées officielles, hébergeur et informations d’identification du projet communautaire.`,
-        path,
-        canonicalUrl: this.toAbsoluteUrl(path),
-        keywords: this.combineKeywords(
-          this.config.siteName,
-          'mentions légales',
-          'éditeur de publication',
-          'hébergeur OVH',
-          'contact Libre Antenne',
->>>>>>> 1c2cad7c
         ),
         openGraphType: 'website',
         breadcrumbs: [
           { name: 'Accueil', path: '/' },
-<<<<<<< HEAD
           { name: 'Conditions de vente', path: '/cgv-vente' },
-=======
           { name: 'Mentions légales', path },
->>>>>>> 1c2cad7c
         ],
         structuredData: [
           {
             '@context': 'https://schema.org',
-<<<<<<< HEAD
             '@type': 'TermsOfService',
             name: `Conditions générales de vente – ${this.config.siteName}`,
             description:
@@ -7305,7 +7278,6 @@
             url: this.toAbsoluteUrl('/cgv-vente'),
             inLanguage: this.config.siteLanguage,
             provider: {
-=======
             '@type': 'WebPage',
             name: `Mentions légales – ${this.config.siteName}`,
             description:
@@ -7318,12 +7290,10 @@
               url: this.config.publicBaseUrl,
             },
             publisher: {
->>>>>>> 1c2cad7c
               '@type': 'Organization',
               name: this.config.siteName,
               url: this.config.publicBaseUrl,
             },
-<<<<<<< HEAD
             termsOfServiceType: 'ConsumerTerms',
             dateModified: '2025-03-10',
           },
@@ -7333,7 +7303,6 @@
       const appHtml = this.buildCgvVentePageHtml();
       const preloadState: AppPreloadState = {
         route: { name: 'cgv-vente', params: {} },
-=======
             contactPoint: [
               {
                 '@type': 'ContactPoint',
@@ -7349,7 +7318,6 @@
       const appHtml = this.buildLegalMentionsPageHtml();
       const preloadState: AppPreloadState = {
         route: { name: 'mentions-legales', params: {} },
->>>>>>> 1c2cad7c
       };
       this.respondWithAppShell(res, metadata, { appHtml, preloadState });
     });
