--- conflicted
+++ resolved
@@ -101,16 +101,13 @@
   shop: ShopConfig;
   database: DatabaseConfig;
   openAI: OpenAIConfig;
-<<<<<<< HEAD
   publicBaseUrl: string;
   siteName: string;
   siteLocale: string;
   siteLanguage: string;
   twitterSite?: string;
   twitterCreator?: string;
-=======
   kaldi: KaldiConfig;
->>>>>>> ee92e27d
 }
 
 const config: Config = {
@@ -184,21 +181,18 @@
     ),
     dailyArticleTags: parseStringList(process.env.OPENAI_DAILY_ARTICLE_TAGS || 'journal,libre-antenne'),
   },
-<<<<<<< HEAD
   publicBaseUrl: process.env.PUBLIC_BASE_URL || 'https://libre-antenne.xyz/',
   siteName: process.env.SITE_NAME || 'Libre Antenne',
   siteLocale: process.env.SITE_LOCALE || 'fr_FR',
   siteLanguage: process.env.SITE_LANGUAGE || 'fr-FR',
   twitterSite: process.env.TWITTER_SITE || '@libreantenne',
   twitterCreator: process.env.TWITTER_CREATOR || process.env.TWITTER_SITE || '@libreantenne',
-=======
   kaldi: {
     host: process.env.KALDI_HOST || 'kaldiws.internal',
     port: parseInteger(process.env.KALDI_PORT, 2700),
     sampleRate: parseInteger(process.env.KALDI_SAMPLE_RATE, 16000),
     enabled: process.env.KALDI_ENABLED !== 'false',
   },
->>>>>>> ee92e27d
 };
 
 config.audio.frameSamples = Math.floor(
