import { promises as fs } from 'fs';
import path from 'path';
import { Command } from 'commander';
import OpenAI from 'openai';
import { Pool } from 'pg';
import { config as loadEnv } from 'dotenv';

loadEnv();

const OUTPUT_DIRECTORY = path.resolve(process.cwd(), 'public', 'images', 'blog');

type ImageGenerationSize =
  | 'auto'
  | '1024x1024'
  | '1536x1024'
  | '1024x1536'
  | '256x256'
  | '512x512'
  | '1792x1024'
  | '1024x1792';

interface GenerateOptions {
  dryRun: boolean;
  size: ImageGenerationSize;
  model: string;
  force: boolean;
}

type ImageGenerateParams = Parameters<OpenAI['images']['generate']>[0];

interface CliOptions {
  dryRun: boolean;
  size: string;
  model: string;
  force: boolean;
}

interface BlogPostRecord {
  id: number;
  slug: string;
  title: string;
  excerpt: string | null;
  content_markdown: string;
  cover_image_url: string | null;
}

const logger = {
  info(message: string): void {
    console.log(`\u001b[36m[INFO]\u001b[0m ${message}`);
  },
  success(message: string): void {
    console.log(`\u001b[32m[SUCCESS]\u001b[0m ${message}`);
  },
  warn(message: string): void {
    console.warn(`\u001b[33m[WARN]\u001b[0m ${message}`);
  },
  error(message: string): void {
    console.error(`\u001b[31m[ERROR]\u001b[0m ${message}`);
  },
};

const program = new Command();

const VALID_IMAGE_SIZES: ReadonlySet<ImageGenerationSize> = new Set([
  'auto',
  '1024x1024',
  '1536x1024',
  '1024x1536',
  '256x256',
  '512x512',
  '1792x1024',
  '1024x1792',
]);

const DEFAULT_IMAGE_SIZE: ImageGenerationSize = '1024x1024';

program
  .description(
    'Génère des images de couverture pour les articles de blog dépourvus de champ "cover".'
  )
  .option('--dry-run', 'Affiche les actions sans générer d\'image ni modifier les fichiers.', false)
  .option('--force', 'Remplace les couvertures existantes.', false)
  .option(
    '--size <size>',
    `Taille à utiliser pour la génération (${Array.from(VALID_IMAGE_SIZES).join(', ')}).`,
    DEFAULT_IMAGE_SIZE
  )
  .option('--model <model>', 'Modèle OpenAI à utiliser pour la génération.', 'gpt-image-1')
  .parse(process.argv);

const rawOptions = program.opts<CliOptions>();

function normalizeSize(sizeInput: string | undefined): ImageGenerationSize {
  if (sizeInput && VALID_IMAGE_SIZES.has(sizeInput as ImageGenerationSize)) {
    return sizeInput as ImageGenerationSize;
  }
  logger.warn(
    `Taille "${sizeInput ?? 'non définie'}" invalide. Les valeurs acceptées sont : ${Array.from(
      VALID_IMAGE_SIZES
    ).join(', ')}. Utilisation de ${DEFAULT_IMAGE_SIZE}.`
  );
  return DEFAULT_IMAGE_SIZE;
}

const options: GenerateOptions = {
  dryRun: rawOptions.dryRun,
  force: rawOptions.force,
  model: rawOptions.model,
  size: normalizeSize(rawOptions.size),
};

const parseBoolean = (value: string | undefined | null): boolean => {
  if (!value) {
    return false;
  }
  const normalized = value.trim().toLowerCase();
  return normalized === '1' || normalized === 'true' || normalized === 'yes';
};

async function ensureOutputDirectory(): Promise<void> {
  await fs.mkdir(OUTPUT_DIRECTORY, { recursive: true });
}

async function writeImageFile(slug: string, imageBase64: string): Promise<{ absolutePath: string; relativePath: string }> {
  await ensureOutputDirectory();
  const fileName = `${slug}-cover.png`;
  const absolutePath = path.join(OUTPUT_DIRECTORY, fileName);
  const relativePath = path.posix.join('/images/blog', fileName);
  const buffer = Buffer.from(imageBase64, 'base64');
  await fs.writeFile(absolutePath, buffer);
  return { absolutePath, relativePath };
}

function sanitizeDescription(input: string | null | undefined): string | null {
  if (!input) {
    return null;
  }
  const trimmed = input.length > 1000 ? input.slice(0, 1000) : input;
  const withoutMarkdown = trimmed
    .replace(/`{1,3}[^`]*`/g, '')
    .replace(/[*_~>#\[\](!)]/g, '')
    .replace(/\[(.*?)\]\(.*?\)/g, '$1')
    .replace(/<[^>]+>/g, '')
    .replace(/\s+/g, ' ')
    .trim();
  if (!withoutMarkdown) {
    return null;
  }
  return withoutMarkdown.length > 280 ? `${withoutMarkdown.slice(0, 277).trim()}…` : withoutMarkdown;
}

function buildPrompt(post: BlogPostRecord): string {
  const normalizedTitle = typeof post.title === 'string' ? post.title.trim() : '';
  const title = normalizedTitle.length > 0 ? normalizedTitle : post.slug.replace(/-/g, ' ');
  const description = sanitizeDescription(post.excerpt) ?? sanitizeDescription(post.content_markdown) ?? '';
  return [
    'Illustration éditoriale lumineuse pour un article de blog francophone.',
    `Titre : ${title}.`,
    description ? `Thème : ${description}.` : '',
    'Style : scène réaliste avec touches artistiques, palette chaleureuse, format horizontal 16:9.'
  ]
    .filter(Boolean)
    .join(' ');
}

async function updateCoverInDatabase(pool: Pool, postId: number, coverUrl: string): Promise<void> {
  await pool.query('UPDATE blog_posts SET cover_image_url = $1, updated_at = NOW() WHERE id = $2', [coverUrl, postId]);
}

async function fetchPosts(pool: Pool, force: boolean): Promise<BlogPostRecord[]> {
  const conditions = force
    ? ''
    : "WHERE cover_image_url IS NULL OR TRIM(cover_image_url) = ''";

  const baseQuery = `
    SELECT
      id,
      slug,
      title,
      excerpt,
      content_markdown,
      cover_image_url
    FROM blog_posts
    ${conditions}
    ORDER BY published_at ASC, id ASC
  `;

  const { rows } = await pool.query<BlogPostRecord>(baseQuery);
  return rows;
}

async function processPost(
  post: BlogPostRecord,
  client: OpenAI,
  pool: Pool,
  generationOptions: GenerateOptions
): Promise<boolean> {
  if (post.cover_image_url && !generationOptions.force) {
    logger.info(`Couverture déjà présente pour « ${post.slug} », rien à faire.`);
    return false;
  }

  if (post.cover_image_url && generationOptions.force) {
    logger.warn(`Une couverture existante pour « ${post.slug} » sera remplacée.`);
  }

  const prompt = buildPrompt(post);
  const displayTitle = typeof post.title === 'string' && post.title.trim().length > 0 ? post.title.trim() : post.slug;
  logger.info(`Génération d'une couverture pour « ${displayTitle} ». Prompt : ${prompt}`);

  if (generationOptions.dryRun) {
    logger.info('[Mode simulation] Aucune image ne sera générée ni base de données modifiée.');
    return false;
  }

<<<<<<< HEAD
  const requestOptions: Parameters<typeof client.images.generate>[0] = {
=======
  const request: ImageGenerateParams = {
>>>>>>> 5e2da49b
    model: generationOptions.model,
    prompt,
    size: generationOptions.size,
    n: 1,
  };

<<<<<<< HEAD
  if (/^dall-e-/i.test(generationOptions.model)) {
    requestOptions.response_format = 'b64_json';
  }

  const response = await client.images.generate(requestOptions);
=======
  if (generationOptions.model !== 'gpt-image-1') {
    request.response_format = 'b64_json';
  }

  const response = await client.images.generate(request);
>>>>>>> 5e2da49b

  const imageData = response.data;
  if (!imageData?.length) {
    logger.error(`Aucune image reçue pour ${post.slug}.`);
    return false;
  }

  const image = imageData[0]?.b64_json;
  if (!image) {
    logger.error(`Aucune image reçue pour ${post.slug}.`);
    return false;
  }

  const { relativePath } = await writeImageFile(post.slug, image);
  await updateCoverInDatabase(pool, post.id, relativePath);
  logger.success(`Couverture enregistrée (${relativePath}) pour l'article « ${post.slug} ».`);
  return true;
}

async function main(): Promise<void> {
  const apiKey = process.env.OPENAI_API_KEY;
  if (!apiKey) {
    logger.error('La variable d\'environnement OPENAI_API_KEY est requise pour générer les images.');
    process.exit(1);
    return;
  }

  const databaseUrl = process.env.DATABASE_URL;
  if (!databaseUrl) {
    logger.error('DATABASE_URL doit être défini pour générer des couvertures depuis la base de données.');
    process.exit(1);
    return;
  }

  const useSsl = parseBoolean(process.env.DATABASE_SSL);
  const pool = new Pool({
    connectionString: databaseUrl,
    ssl: useSsl ? { rejectUnauthorized: false } : undefined,
  });

  const client = new OpenAI({ apiKey });

  try {
    const posts = await fetchPosts(pool, options.force);
    if (posts.length === 0) {
      if (options.force) {
        logger.info('Aucun article trouvé dans la base de données.');
      } else {
        logger.info('Aucun article sans couverture trouvé dans la base de données.');
      }
      return;
    }

    let generatedCount = 0;
    for (const post of posts) {
      try {
        const generated = await processPost(post, client, pool, options);
        if (generated) {
          generatedCount += 1;
        }
      } catch (error) {
        logger.error(`Échec lors du traitement de ${post.slug} : ${(error as Error).message}`);
      }
    }

    if (!options.dryRun) {
      logger.info(`\n${generatedCount} couverture(s) générée(s) sur ${posts.length} article(s) analysé(s).`);
    } else {
      logger.info(`\nMode simulation terminé : ${posts.length} article(s) analysé(s).`);
    }
  } finally {
    await pool.end();
  }
}

main().catch((error) => {
  logger.error(`Erreur inattendue : ${(error as Error).message}`);
  process.exit(1);
});<|MERGE_RESOLUTION|>--- conflicted
+++ resolved
@@ -213,30 +213,18 @@
     return false;
   }
 
-<<<<<<< HEAD
   const requestOptions: Parameters<typeof client.images.generate>[0] = {
-=======
-  const request: ImageGenerateParams = {
->>>>>>> 5e2da49b
     model: generationOptions.model,
     prompt,
     size: generationOptions.size,
     n: 1,
   };
 
-<<<<<<< HEAD
   if (/^dall-e-/i.test(generationOptions.model)) {
     requestOptions.response_format = 'b64_json';
   }
 
   const response = await client.images.generate(requestOptions);
-=======
-  if (generationOptions.model !== 'gpt-image-1') {
-    request.response_format = 'b64_json';
-  }
-
-  const response = await client.images.generate(request);
->>>>>>> 5e2da49b
 
   const imageData = response.data;
   if (!imageData?.length) {
