--- conflicted
+++ resolved
@@ -83,11 +83,8 @@
   'shop-page',
   'about-page',
   'cgu-page',
-<<<<<<< HEAD
   'cgv-vente-page',
-=======
   'mentions-legales-page',
->>>>>>> 1c2cad7c
 ];
 
 const PWA_PROMPT_STORAGE_KEY = 'libre-antenne:pwa-prompt';
