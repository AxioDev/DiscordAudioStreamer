import {
  render,
  html,
  Fragment,
  useCallback,
  useEffect,
  useMemo,
  useRef,
  useState,
  Menu,
  X,
} from './core/deps.js';
import {
  DEFAULT_WINDOW_MINUTES,
  HISTORY_RETENTION_MS,
  TALK_WINDOW_OPTIONS,
  LISTENER_HISTORY_RETENTION_MS,
} from './core/constants.js';
import {
  buildProfileHash,
  normalizeAnonymousSlot,
  ensureOpenSegment,
  closeOpenSegment,
  trimSegments,
  sortSegments,
  sanitizeProfile,
} from './utils/index.js';
import { HomePage } from './pages/home.js';
import { MembersPage } from './pages/members.js';
import { ShopPage } from './pages/shop.js';
import { ProfilePage } from './pages/profile.js';
import { BanPage } from './pages/ban.js';
import { AboutPage } from './pages/about.js';
import { ClassementsPage } from './pages/classements.js';
import { BlogPage } from './pages/blog.js';

const NAV_LINKS = [
  { label: 'Accueil', route: 'home', hash: '#/' },
  { label: 'Membres', route: 'members', hash: '#/membres' },
  { label: 'Boutique', route: 'shop', hash: '#/boutique' },
  {
    label: 'Classements',
    route: 'classements',
    hash: '#/classements',
  },
  { label: 'Blog', route: 'blog', hash: '#/blog' },
  { label: 'Modération', route: 'ban', hash: '#/bannir' },
  { label: 'À propos', route: 'about', hash: '#/about' },
];

const ROUTE_ORDER = {
  home: 0,
  members: 1,
  profile: 1.2,
  shop: 2,
  classements: 3,
  blog: 4,
  ban: 5,
  about: 6,
};

const DEFAULT_TRANSITION_THEME = {
  from: 'rgba(236, 72, 153, 0.42)',
  via: 'rgba(14, 165, 233, 0.38)',
  to: 'rgba(250, 204, 21, 0.35)',
};

const ROUTE_TRANSITION_THEMES = {
  home: {
    from: 'rgba(245, 158, 11, 0.45)',
    via: 'rgba(56, 189, 248, 0.35)',
    to: 'rgba(255, 255, 255, 0.35)',
  },
  members: {
    from: 'rgba(129, 140, 248, 0.45)',
    via: 'rgba(236, 72, 153, 0.38)',
    to: 'rgba(244, 114, 182, 0.35)',
  },
  profile: {
    from: 'rgba(14, 165, 233, 0.4)',
    via: 'rgba(59, 130, 246, 0.4)',
    to: 'rgba(34, 211, 238, 0.32)',
  },
  shop: {
    from: 'rgba(251, 191, 36, 0.45)',
    via: 'rgba(250, 204, 21, 0.42)',
    to: 'rgba(249, 115, 22, 0.35)',
  },
  classements: {
    from: 'rgba(59, 130, 246, 0.45)',
    via: 'rgba(165, 180, 252, 0.35)',
    to: 'rgba(125, 211, 252, 0.35)',
  },
  blog: {
    from: 'rgba(236, 72, 153, 0.45)',
    via: 'rgba(251, 113, 133, 0.32)',
    to: 'rgba(96, 165, 250, 0.35)',
  },
  ban: {
    from: 'rgba(248, 113, 113, 0.48)',
    via: 'rgba(250, 204, 21, 0.28)',
    to: 'rgba(244, 63, 94, 0.4)',
  },
  about: {
    from: 'rgba(96, 165, 250, 0.35)',
    via: 'rgba(45, 212, 191, 0.35)',
    to: 'rgba(129, 140, 248, 0.32)',
  },
};

const PAGE_TRANSITION_DURATION_MS = 780;

const getRouteTheme = (name) => ROUTE_TRANSITION_THEMES[name] ?? DEFAULT_TRANSITION_THEME;

const getRouteWeight = (route) => {
  if (!route || typeof route !== 'object') {
    return ROUTE_ORDER.home;
  }
  const value = ROUTE_ORDER[route.name];
  return typeof value === 'number' ? value : ROUTE_ORDER.home;
};

const getTransitionDirection = (fromRoute, toRoute) => {
  const fromWeight = getRouteWeight(fromRoute);
  const toWeight = getRouteWeight(toRoute);
  if (toWeight === fromWeight) {
    return 'forward';
  }
  return toWeight > fromWeight ? 'forward' : 'backward';
};

const buildRouteKey = (route) => {
  if (!route || typeof route !== 'object') {
    return 'route:home';
  }
  if (route.name === 'profile') {
    const userId = route.params?.userId ?? 'anonymous';
    const since = route.params?.since ?? 'all';
    const until = route.params?.until ?? 'now';
    return `route:profile:${userId}:${since}:${until}`;
  }
  if (route.name === 'blog') {
    const slug = route.params?.slug ?? 'index';
    return `route:blog:${slug}`;
  }
  if (route.name === 'classements') {
    const search = route.params?.search ?? '';
    const sortBy = route.params?.sortBy ?? '';
    const sortOrder = route.params?.sortOrder ?? '';
    const period = route.params?.period ?? '';
    return `route:classements:${search}:${sortBy}:${sortOrder}:${period}`;
  }
  return `route:${route.name}`;
};

const getRouteFromHash = () => {
  const hash = window.location.hash.replace(/^#/, '');
  if (!hash || hash === '/') {
    return { name: 'home', params: {} };
  }

  const [pathPart, queryString] = hash.split('?');
  const segments = pathPart
    .split('/')
    .map((segment) => segment.trim())
    .filter((segment) => segment.length > 0);
  const search = new URLSearchParams(queryString || '');

  if (segments.length === 0) {
    return { name: 'home', params: {} };
  }

  const head = segments[0].toLowerCase();

  if (head === 'about') {
    return { name: 'about', params: {} };
  }
  if (head === 'membres' || head === 'members') {
    return { name: 'members', params: {} };
  }
  if (head === 'boutique') {
    return { name: 'shop', params: {} };
  }
  if (head === 'classements') {
    const params = {
      search: search.get('search') ?? '',
      sortBy: search.get('sortBy') ?? null,
      sortOrder: search.get('sortOrder') ?? null,
      period: search.get('period') ?? null,
    };
    return { name: 'classements', params };
  }
  if (head === 'blog') {
    const slug = segments.length > 1 ? segments[1] : null;
    return {
      name: 'blog',
      params: {
        slug: slug ? decodeURIComponent(slug) : null,
      },
    };
  }
  if (head === 'bannir' || head === 'ban') {
    return { name: 'ban', params: {} };
  }
  if (head === 'profil' || head === 'profile') {
    const userId = segments.length > 1 ? decodeURIComponent(segments[1]) : null;
    const since = search.get('since');
    const until = search.get('until');
    return {
      name: 'profile',
      params: { userId, since, until },
    };
  }
  if (head === 'home') {
    return { name: 'home', params: {} };
  }

  return { name: 'home', params: {} };
};


const normalizeListenerEntry = (raw) => {
  if (!raw || typeof raw !== 'object') {
    return null;
  }

  const timestamp = Number(raw.timestamp ?? raw.time ?? raw.ts);
  const count = Number(raw.count);

  if (!Number.isFinite(timestamp) || !Number.isFinite(count)) {
    return null;
  }

  return {
    timestamp,
    count: Math.max(0, Math.round(count)),
  };
};

const normalizeListenerHistory = (history) => {
  if (!Array.isArray(history)) {
    return [];
  }

  const entries = history
    .map((entry) => normalizeListenerEntry(entry))
    .filter((entry) => entry !== null);

  entries.sort((a, b) => a.timestamp - b.timestamp);
  return entries;
};

const trimListenerHistory = (history, nowTs) => {
  const reference = Number.isFinite(nowTs) ? nowTs : Date.now();
  const cutoff = reference - LISTENER_HISTORY_RETENTION_MS;
  return history.filter((entry) => entry.timestamp >= cutoff);
};































const App = () => {
  const [status, setStatus] = useState('connecting');
  const [participantsMap, setParticipantsMap] = useState(() => new Map());
  const [speakingHistory, setSpeakingHistory] = useState(() => []);
  const [isHistoryLoading, setIsHistoryLoading] = useState(true);
  const [selectedWindowMinutes, setSelectedWindowMinutes] = useState(DEFAULT_WINDOW_MINUTES);
  const participantsRef = useRef(new Map());
  const [streamInfo, setStreamInfo] = useState({ path: '/stream', format: 'opus', mimeType: 'audio/ogg' });
  const [lastUpdate, setLastUpdate] = useState(null);
  const [now, setNow] = useState(Date.now());
  const [menuOpen, setMenuOpen] = useState(false);
  const [route, setRoute] = useState(() => getRouteFromHash());
  const [anonymousSlot, setAnonymousSlot] = useState(() => normalizeAnonymousSlot());
  const [listenerStats, setListenerStats] = useState(() => ({ count: 0, history: [] }));
<<<<<<< HEAD
  const [soulDecision, setSoulDecision] = useState(getInitialSoulDecision);
  const [showSoulModal, setShowSoulModal] = useState(() => !getInitialSoulDecision());
  const [soulMessage, setSoulMessage] = useState('');
  const [transitionState, setTransitionState] = useState(() => ({
    active: false,
    previous: null,
    direction: 'forward',
    id: 0,
    palette: getRouteTheme(route?.name ?? 'home'),
  }));
  const previousRouteRef = useRef(route);
  const transitionTimerRef = useRef(null);
=======
>>>>>>> 1f108e15

  useEffect(() => {
    const id = setInterval(() => setNow(Date.now()), 1000);
    return () => clearInterval(id);
  }, []);

  useEffect(() => {
    if (!window.location.hash) {
      if (window.location.pathname === '/classements') {
        const query = window.location.search?.replace(/^\?/, '');
        const hashSuffix = query ? `?${query}` : '';
        const targetHash = `#/classements${hashSuffix}`;
        window.location.hash = targetHash;
        setRoute({ name: 'classements', params: getRouteFromHash().params });
      } else {
        window.location.hash = '#/';
        setRoute({ name: 'home', params: {} });
      }
    }
  }, []);

  const updateProfileRoute = useCallback(
    (userId, sinceMs, untilMs, options = {}) => {
      if (!userId) {
        return;
      }
      const sinceParam = Number.isFinite(sinceMs) ? String(Math.floor(sinceMs)) : null;
      const untilParam = Number.isFinite(untilMs) ? String(Math.floor(untilMs)) : null;
      const nextRoute = { name: 'profile', params: { userId, since: sinceParam, until: untilParam } };
      const nextHash = buildProfileHash(userId, sinceMs, untilMs);
      if (window.location.hash !== nextHash) {
        window.location.hash = nextHash;
      }
      setRoute(nextRoute);
      if (options.scrollToTop) {
        window.scrollTo({ top: 0, behavior: 'smooth' });
      }
    },
    [setRoute],
  );

  const handleProfileOpen = useCallback(
    (userId) => {
      updateProfileRoute(userId, null, null, { scrollToTop: true });
    },
    [updateProfileRoute],
  );

  useEffect(() => {
    const updateRoute = () => setRoute(getRouteFromHash());
    window.addEventListener('hashchange', updateRoute);
    return () => window.removeEventListener('hashchange', updateRoute);
  }, []);

  useEffect(() => {
    setMenuOpen(false);
  }, [route]);

  useEffect(() => {
    const previousRoute = previousRouteRef.current;
    const previousKey = buildRouteKey(previousRoute);
    const nextKey = buildRouteKey(route);

    if (previousKey === nextKey) {
      previousRouteRef.current = route;
      return undefined;
    }

    const direction = getTransitionDirection(previousRoute, route);
    const palette = getRouteTheme(route?.name ?? 'home');

    setTransitionState((state) => ({
      active: true,
      previous: previousRoute,
      direction,
      id: state.id + 1,
      palette,
    }));

    if (transitionTimerRef.current) {
      clearTimeout(transitionTimerRef.current);
    }

    transitionTimerRef.current = setTimeout(() => {
      setTransitionState((state) => ({
        ...state,
        active: false,
        previous: null,
      }));
      transitionTimerRef.current = null;
    }, PAGE_TRANSITION_DURATION_MS);

    previousRouteRef.current = route;

    return () => {
      if (transitionTimerRef.current) {
        clearTimeout(transitionTimerRef.current);
        transitionTimerRef.current = null;
      }
    };
  }, [route]);

  useEffect(() => {
    participantsRef.current = participantsMap;
  }, [participantsMap]);

  useEffect(() => {
    let cancelled = false;
    const controller = typeof AbortController !== 'undefined' ? new AbortController() : null;

    const parseTimestamp = (input) => {
      const numeric = Number(input);
      if (Number.isFinite(numeric)) {
        return numeric;
      }
      if (typeof input === 'string') {
        const parsed = new Date(input);
        const ms = parsed.getTime();
        if (!Number.isNaN(ms)) {
          return ms;
        }
      }
      return null;
    };

    const fetchHistory = async () => {
      if (!cancelled) {
        setIsHistoryLoading(true);
      }
      const params = new URLSearchParams();
      const sinceTs = Date.now() - HISTORY_RETENTION_MS;
      if (Number.isFinite(sinceTs)) {
        params.set('since', String(Math.floor(sinceTs)));
      }

      const query = params.toString();
      const url = query ? `/api/voice-activity/history?${query}` : '/api/voice-activity/history';

      try {
        const response = await fetch(url, controller ? { signal: controller.signal } : undefined);
        if (!response.ok) {
          throw new Error(`HTTP ${response.status}`);
        }
        const payload = await response.json();
        if (cancelled) {
          return;
        }

        const segments = Array.isArray(payload?.segments) ? payload.segments : [];
        if (!segments.length) {
          if (!cancelled) {
            setIsHistoryLoading(false);
          }
          return;
        }

        const nowTs = Date.now();
        setSpeakingHistory((prev) => {
          const normalized = segments
            .map((segment) => {
              if (!segment || typeof segment !== 'object') {
                return null;
              }
              const rawId = typeof segment.userId === 'string' && segment.userId
                ? segment.userId
                : typeof segment.id === 'string'
                ? segment.id
                : null;
              if (!rawId) {
                return null;
              }

              const start = parseTimestamp(
                Object.prototype.hasOwnProperty.call(segment, 'startedAtMs')
                  ? segment.startedAtMs
                  : segment.startedAt,
              );
              if (typeof start !== 'number') {
                return null;
              }

              const end = parseTimestamp(
                Object.prototype.hasOwnProperty.call(segment, 'endedAtMs')
                  ? segment.endedAtMs
                  : segment.endedAt,
              );

              const durationValue = Number(segment.durationMs);
              const durationMs = Number.isFinite(durationValue) ? Math.max(durationValue, 0) : null;

              let resolvedEnd = typeof end === 'number' ? end : null;
              if (resolvedEnd == null && durationMs != null) {
                resolvedEnd = start + durationMs;
              }

              if (typeof resolvedEnd !== 'number' || Number.isNaN(resolvedEnd) || resolvedEnd <= start) {
                return null;
              }

              const profile =
                segment.profile && typeof segment.profile === 'object'
                  ? sanitizeProfile(segment.profile)
                  : { displayName: null, username: null, avatar: null };

              return {
                id: rawId,
                start,
                end: resolvedEnd,
                profile,
              };
            })
            .filter(Boolean);

          if (!normalized.length) {
            return prev;
          }

          const combined = [...prev, ...normalized];
          return sortSegments(trimSegments(combined, nowTs));
        });
        if (!cancelled) {
          setIsHistoryLoading(false);
        }
      } catch (error) {
        if (error && error.name === 'AbortError') {
          if (!cancelled) {
            setIsHistoryLoading(false);
          }
          return;
        }
        console.warn("Impossible de récupérer l'historique vocal", error);
        if (!cancelled) {
          setIsHistoryLoading(false);
        }
      }
    };

    fetchHistory();

    return () => {
      cancelled = true;
      if (controller) {
        controller.abort();
      }
    };
  }, []);

  const handleWindowChange = useCallback((minutes) => {
    if (!Number.isFinite(minutes)) {
      return;
    }
    const normalized = TALK_WINDOW_OPTIONS.includes(minutes) ? minutes : DEFAULT_WINDOW_MINUTES;
    setSelectedWindowMinutes(normalized);
  }, []);

  useEffect(() => {
    const source = new EventSource('/events');
    source.onopen = () => setStatus('connected');
    source.onerror = () => {
      if (source.readyState === EventSource.CONNECTING) {
        setStatus('reconnecting');
      } else if (source.readyState === EventSource.CLOSED) {
        setStatus('error');
      }
    };

    const applyState = (payload) => {
      if (!payload || typeof payload !== 'object') {
        return;
      }

      if (payload.listeners) {
        const normalizedHistory = normalizeListenerHistory(payload.listeners.history);
        const trimmedHistory = trimListenerHistory(normalizedHistory, Date.now());
        const countValue = Number(payload.listeners.count);
        const safeCount = Number.isFinite(countValue) ? Math.max(0, Math.round(countValue)) : 0;
        setListenerStats({ count: safeCount, history: trimmedHistory });
      }

      if (Array.isArray(payload.speakers)) {
        const nowTs = Date.now();
        const previous = participantsRef.current;
        const next = new Map();
        const speakingSnapshot = new Map();

        for (const speaker of payload.speakers) {
          if (!speaker?.id) continue;
          const normalized = {
            ...speaker,
            voiceState: speaker.voiceState ?? {},
            isSpeaking: Boolean(speaker.isSpeaking),
          };
          next.set(speaker.id, normalized);
          if (normalized.isSpeaking) {
            speakingSnapshot.set(speaker.id, normalized);
          }
        }

        participantsRef.current = next;
        setParticipantsMap(next);
        setSpeakingHistory((prev) => {
          let segments = trimSegments(prev, nowTs);
          if (previous instanceof Map) {
            previous.forEach((participant, id) => {
              if (participant?.isSpeaking && !speakingSnapshot.has(id)) {
                segments = closeOpenSegment(segments, id, nowTs, participant);
              }
            });
          }
          speakingSnapshot.forEach((participant, id) => {
            segments = ensureOpenSegment(segments, id, participant.startedAt ?? nowTs, participant);
          });
          return sortSegments(trimSegments(segments, nowTs));
        });
        setIsHistoryLoading(false);
        setLastUpdate(nowTs);
      }

      if (Object.prototype.hasOwnProperty.call(payload, 'anonymousSlot')) {
        setAnonymousSlot(normalizeAnonymousSlot(payload.anonymousSlot));
      }
    };

    source.addEventListener('state', (event) => {
      try {
        const data = JSON.parse(event.data);
        applyState(data);
      } catch (err) {
        console.error('state event parse error', err);
      }
    });

    const applyListenerUpdate = (payload) => {
      if (!payload || typeof payload !== 'object') {
        return;
      }

      const countValue = Number(payload.count);
      const entrySource = payload.entry || {
        timestamp: payload.timestamp,
        count: payload.count,
      };
      const entry = normalizeListenerEntry(entrySource);

      setListenerStats((prev) => {
        const safeCount = Number.isFinite(countValue) ? Math.max(0, Math.round(countValue)) : prev.count;
        let nextHistory = Array.isArray(prev.history) ? prev.history.slice() : [];

        if (entry) {
          const inserted = Boolean(payload.inserted);
          if (inserted) {
            nextHistory = [...nextHistory, entry];
          } else if (nextHistory.length > 0) {
            nextHistory = [...nextHistory.slice(0, -1), entry];
          } else {
            nextHistory = [entry];
          }
        }

        const trimmedHistory = trimListenerHistory(nextHistory, Date.now());
        return {
          count: safeCount,
          history: trimmedHistory,
        };
      });
    };

    source.addEventListener('listeners', (event) => {
      try {
        const data = JSON.parse(event.data);
        applyListenerUpdate(data);
      } catch (err) {
        console.error('listeners event parse error', err);
      }
    });

    source.addEventListener('speaking', (event) => {
      try {
        const data = JSON.parse(event.data);
        if (data?.type === 'start' && data.user?.id) {
          const user = data.user;
          const userId = user.id;
          const eventNow = Date.now();
          const startTime = Number.isFinite(user.startedAt) ? user.startedAt : eventNow;
          setParticipantsMap((prev) => {
            const next = new Map(prev);
            const existing = next.get(userId) || { voiceState: {} };
            const updated = {
              ...existing,
              ...user,
              isSpeaking: true,
              voiceState: user.voiceState ?? existing.voiceState ?? {},
            };
            next.set(userId, updated);
            participantsRef.current = next;
            return next;
          });
          setSpeakingHistory((prev) => {
            let segments = trimSegments(prev, eventNow);
            segments = ensureOpenSegment(segments, userId, startTime, user);
            return sortSegments(trimSegments(segments, eventNow));
          });
          setIsHistoryLoading(false);
          setLastUpdate(eventNow);
        } else if (data?.type === 'end') {
          const targetId = data.user?.id ?? data.userId;
          if (targetId) {
            const eventNow = Date.now();
            const endTimestamp = Number.isFinite(data.user?.lastSpokeAt) ? data.user.lastSpokeAt : eventNow;
            setParticipantsMap((prev) => {
              const next = new Map(prev);
              const existing = next.get(targetId);
              if (!existing) {
                return prev;
              }
              const updated = {
                ...existing,
                ...data.user,
                isSpeaking: false,
                voiceState: (data.user && data.user.voiceState) ?? existing.voiceState ?? {},
                lastSpokeAt: data.user?.lastSpokeAt ?? eventNow,
              };
              next.set(targetId, updated);
              participantsRef.current = next;
              return next;
            });
            setSpeakingHistory((prev) => {
              let segments = trimSegments(prev, eventNow);
              segments = closeOpenSegment(segments, targetId, endTimestamp, data.user ?? {}, { createIfMissing: true });
              return sortSegments(trimSegments(segments, eventNow));
            });
            setIsHistoryLoading(false);
            setLastUpdate(eventNow);
          }
        }
      } catch (err) {
        console.error('speaking event parse error', err);
      }
    });

    source.addEventListener('info', (event) => {
      try {
        const data = JSON.parse(event.data);
        setStreamInfo((prev) => ({
          path: data?.path ?? prev.path,
          format: data?.format ?? prev.format,
          mimeType: data?.mimeType ?? prev.mimeType,
        }));
      } catch (err) {
        console.error('info event parse error', err);
      }
    });

    source.addEventListener('anonymous-slot', (event) => {
      try {
        const data = JSON.parse(event.data);
        setAnonymousSlot(normalizeAnonymousSlot(data));
      } catch (err) {
        console.error('anonymous slot event parse error', err);
      }
    });

    return () => source.close();
  }, []);
  const speakers = useMemo(() => {
    const values = Array.from(participantsMap.values()).map((participant) => ({
      ...participant,
      voiceState: participant.voiceState ?? {},
    }));
    values.sort((a, b) => {
      const nameA = (a.displayName || a.username || '').trim();
      const nameB = (b.displayName || b.username || '').trim();
      const normalizedA = nameA.toLocaleLowerCase('fr-FR');
      const normalizedB = nameB.toLocaleLowerCase('fr-FR');
      const nameComparison = normalizedA.localeCompare(normalizedB, 'fr', {
        sensitivity: 'base',
      });
      if (nameComparison !== 0) {
        return nameComparison;
      }
      const idA = String(a.id ?? '');
      const idB = String(b.id ?? '');
      return idA.localeCompare(idB);
    });
    return values;
  }, [participantsMap]);

  const audioKey = `${streamInfo.path}|${streamInfo.mimeType}`;

  const handleNavigate = (event, targetRoute) => {
    event.preventDefault();
    const link = NAV_LINKS.find((entry) => entry.route === targetRoute);
    if (!link) {
      return;
    }
    if (window.location.hash !== link.hash) {
      window.location.hash = link.hash;
    } else {
      setRoute({ name: targetRoute, params: {} });
    }
    setMenuOpen(false);
    window.scrollTo({ top: 0, behavior: 'smooth' });
  };

<<<<<<< HEAD
  const soulModalTemplate = showSoulModal
    ? html`
        <div class="fixed inset-0 z-40 flex items-center justify-center bg-black/70 px-4">
          <div class="w-full max-w-md space-y-4 rounded-xl bg-slate-900 p-6 text-center shadow-2xl">
            <h2 class="text-2xl font-semibold">Pacte sacré</h2>
            <p class="text-sm text-slate-300 sm:text-base">
              (Promis, c'est surtout pour l'ambiance. Les démons adorent les vibes chill.)
            </p>
            <div class="flex flex-col gap-3 sm:flex-row sm:justify-center">
              <button
                class="inline-flex items-center justify-center rounded-lg bg-amber-500 px-4 py-2 text-sm font-medium text-amber-950 shadow-lg transition hover:bg-amber-400 focus-visible:outline-none focus-visible:ring-2 focus-visible:ring-amber-300"
                onClick=${() => handleSoulDecision(true)}
              >
                J'offre mon âme (et une tournée)
              </button>
              <button
                class="inline-flex items-center justify-center rounded-lg border border-slate-600 px-4 py-2 text-sm font-medium text-slate-200 transition hover:bg-slate-800 focus-visible:outline-none focus-visible:ring-2 focus-visible:ring-slate-500"
                onClick=${() => handleSoulDecision(false)}
              >
                Nope, je suis team libre arbitre
              </button>
            </div>
          </div>
        </div>
      `
    : null;

  const soulMessageTemplate = soulMessage
    ? html`
        <div class="pointer-events-none fixed bottom-4 right-4 z-30 max-w-xs rounded-lg bg-slate-900/90 px-4 py-3 text-sm shadow-xl">
          ${soulMessage}
        </div>
      `
    : null;

  const renderRouteContent = (targetRoute) => {
    if (!targetRoute || typeof targetRoute !== 'object') {
      return html`<${HomePage}
        status=${status}
        streamInfo=${streamInfo}
        audioKey=${audioKey}
        speakers=${speakers}
        now=${now}
        anonymousSlot=${anonymousSlot}
        speakingHistory=${speakingHistory}
        isHistoryLoading=${isHistoryLoading}
        selectedWindowMinutes=${selectedWindowMinutes}
        onWindowChange=${handleWindowChange}
        onViewProfile=${handleProfileOpen}
        listenerStats=${listenerStats}
      />`;
    }

    switch (targetRoute.name) {
      case 'ban':
        return html`<${BanPage} />`;
      case 'about':
        return html`<${AboutPage} />`;
      case 'blog':
        return html`<${BlogPage} params=${targetRoute.params} />`;
      case 'members':
        return html`<${MembersPage} onViewProfile=${handleProfileOpen} />`;
      case 'shop':
        return html`<${ShopPage} />`;
      case 'profile':
        return html`<${ProfilePage}
          params=${targetRoute.params}
          onNavigateHome=${() => {
            window.location.hash = '#/';
            setRoute({ name: 'home', params: {} });
          }}
          onUpdateRange=${updateProfileRoute}
        />`;
      case 'classements':
        return html`<${ClassementsPage} params=${targetRoute.params} />`;
      case 'home':
      default:
        return html`<${HomePage}
          status=${status}
          streamInfo=${streamInfo}
          audioKey=${audioKey}
          speakers=${speakers}
          now=${now}
          anonymousSlot=${anonymousSlot}
          speakingHistory=${speakingHistory}
          isHistoryLoading=${isHistoryLoading}
          selectedWindowMinutes=${selectedWindowMinutes}
          onWindowChange=${handleWindowChange}
          onViewProfile=${handleProfileOpen}
          listenerStats=${listenerStats}
        />`;
    }
  };

  const currentPageTemplate = renderRouteContent(route);
  const previousPageTemplate =
    transitionState.active && transitionState.previous
      ? renderRouteContent(transitionState.previous)
      : null;

  const currentLayerClasses = ['page-transition-layer', 'page-transition-layer--current'];
  if (transitionState.active) {
    currentLayerClasses.push(
      'is-animating',
      'page-transition-layer--enter',
      `page-transition-layer--${transitionState.direction}`,
    );
  } else {
    currentLayerClasses.push('page-transition-layer--idle');
  }

  const previousLayerClasses = ['page-transition-layer', 'page-transition-layer--previous', 'page-transition-layer--exit', `page-transition-layer--${transitionState.direction}`];
  if (transitionState.active) {
    previousLayerClasses.push('is-animating');
  }

  const veilStyle = transitionState.palette
    ? {
        '--veil-from': transitionState.palette.from,
        '--veil-via': transitionState.palette.via,
        '--veil-to': transitionState.palette.to,
      }
    : undefined;

=======
>>>>>>> 1f108e15
  return html`
    <div class="flex min-h-screen flex-col bg-slate-950 text-slate-100">
      <header class="sticky top-0 z-20 border-b border-slate-800 bg-slate-900/80 backdrop-blur">
        <div class="mx-auto flex max-w-5xl items-center justify-between px-4 py-4">
          <a
            class="flex items-center gap-2 text-lg font-semibold tracking-wide text-white transition hover:text-amber-300"
            href="#/"
            onClick=${(event) => handleNavigate(event, 'home')}
          >
            <span class="rounded bg-amber-400 px-2 py-1 text-sm font-bold text-amber-950">LA</span>
            Libre Antenne
          </a>
          <nav class="hidden items-center gap-6 md:flex">
            ${NAV_LINKS.map((link) => {
              const isActive = route.name === link.route;
              const href = link.external && link.href ? link.href : link.hash;
              const baseClasses = 'text-sm font-medium transition hover:text-white';
              const stateClass = isActive ? 'text-white' : 'text-slate-300';
              return html`
                <a
                  key=${link.route}
                  class=${[baseClasses, stateClass].join(' ')}
                  href=${href}
                  onClick=${(event) => handleNavigate(event, link.route)}
                  aria-current=${isActive ? 'page' : undefined}
                >
                  ${link.label}
                </a>
              `;
            })}
          </nav>
          <button
            class="flex items-center gap-2 rounded-lg border border-slate-700 p-2 text-slate-200 transition hover:border-slate-500 hover:text-white focus-visible:outline-none focus-visible:ring-2 focus-visible:ring-amber-300 md:hidden"
            aria-expanded=${menuOpen}
            aria-label="Ouvrir le menu de navigation"
            onClick=${() => setMenuOpen((prev) => !prev)}
          >
            ${menuOpen ? html`<${X} class="h-5 w-5" />` : html`<${Menu} class="h-5 w-5" />`}
          </button>
        </div>
        ${
          menuOpen
            ? html`
                <nav class="border-t border-slate-800 bg-slate-900/95 md:hidden">
                  <div class="mx-auto flex max-w-5xl flex-col gap-2 px-4 py-3">
                    ${NAV_LINKS.map((link) => {
                      const isActive = route.name === link.route;
                      const href = link.external && link.href ? link.href : link.hash;
                      const baseClasses = 'rounded-lg px-3 py-2 text-sm font-medium transition hover:bg-slate-800';
                      const stateClass = isActive ? 'bg-slate-800 text-white' : 'text-slate-200';
                      return html`
                        <a
                          key=${`mobile-${link.route}`}
                          class=${[baseClasses, stateClass].join(' ')}
                          href=${href}
                          onClick=${(event) => handleNavigate(event, link.route)}
                          aria-current=${isActive ? 'page' : undefined}
                        >
                          ${link.label}
                        </a>
                      `;
                    })}
                  </div>
                </nav>
              `
            : null
        }
      </header>

      <main class="flex-1">
        <div class="mx-auto flex w-full max-w-5xl flex-col gap-10 py-10">
          <div class="page-transition-stack w-full">
            ${
              previousPageTemplate
                ? html`<div
                    key=${`previous-${transitionState.id}-${buildRouteKey(transitionState.previous)}`}
                    class=${previousLayerClasses.join(' ')}
                  >
                    ${previousPageTemplate}
                  </div>`
                : null
            }
            <div key=${`current-${buildRouteKey(route)}`} class=${currentLayerClasses.join(' ')}>
              ${currentPageTemplate}
            </div>
            ${
              transitionState.active
                ? html`<div
                    key=${`veil-${transitionState.id}`}
                    class=${[`page-transition-veil`, `page-transition-veil--${transitionState.direction}`, 'is-animating'].join(' ')}
                    style=${veilStyle}
                  >
                    <span class="page-transition-veil__glow"></span>
                    <span class="page-transition-veil__beam"></span>
                    <span class="page-transition-veil__spark"></span>
                  </div>`
                : null
            }
          </div>
        </div>
      </main>

      <footer class="border-t border-slate-800 bg-slate-900/80 py-6 text-center text-sm text-slate-400">
        Libre Antenne · Tous droits réservés
      </footer>
    </div>
  `;
};
render(html`<${App} />`, document.getElementById('app'));
if ('serviceWorker' in navigator) {
  window.addEventListener('load', () => {
    navigator.serviceWorker
      .register('/sw.js')
      .then((registration) => {
        console.info('Service worker enregistré', registration.scope);
      })
      .catch((error) => {
        console.warn('Service worker introuvable', error);
      });
  });
}
(() => {
  const button = document.getElementById('test-beep-trigger');
  if (!button) {
    return;
  }

  let pending = false;
  button.addEventListener('click', async () => {
    if (pending) {
      return;
    }

    pending = true;
    const previousOpacity = button.style.opacity;
    button.style.opacity = '0.65';

    try {
      const response = await fetch('/test-beep', { method: 'POST' });
      if (!response.ok) {
        console.warn('Réponse inattendue pour le bip de test', response.status);
      }
    } catch (error) {
      console.warn('Impossible de déclencher le bip de test', error);
    } finally {
      setTimeout(() => {
        button.style.opacity = previousOpacity;
      }, 150);
      pending = false;
    }
  });
})();<|MERGE_RESOLUTION|>--- conflicted
+++ resolved
@@ -300,7 +300,6 @@
   const [route, setRoute] = useState(() => getRouteFromHash());
   const [anonymousSlot, setAnonymousSlot] = useState(() => normalizeAnonymousSlot());
   const [listenerStats, setListenerStats] = useState(() => ({ count: 0, history: [] }));
-<<<<<<< HEAD
   const [soulDecision, setSoulDecision] = useState(getInitialSoulDecision);
   const [showSoulModal, setShowSoulModal] = useState(() => !getInitialSoulDecision());
   const [soulMessage, setSoulMessage] = useState('');
@@ -313,8 +312,6 @@
   }));
   const previousRouteRef = useRef(route);
   const transitionTimerRef = useRef(null);
-=======
->>>>>>> 1f108e15
 
   useEffect(() => {
     const id = setInterval(() => setNow(Date.now()), 1000);
@@ -819,7 +816,6 @@
     window.scrollTo({ top: 0, behavior: 'smooth' });
   };
 
-<<<<<<< HEAD
   const soulModalTemplate = showSoulModal
     ? html`
         <div class="fixed inset-0 z-40 flex items-center justify-center bg-black/70 px-4">
@@ -944,8 +940,6 @@
       }
     : undefined;
 
-=======
->>>>>>> 1f108e15
   return html`
     <div class="flex min-h-screen flex-col bg-slate-950 text-slate-100">
       <header class="sticky top-0 z-20 border-b border-slate-800 bg-slate-900/80 backdrop-blur">
